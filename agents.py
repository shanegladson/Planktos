--- conflicted
+++ resolved
@@ -451,12 +451,8 @@
             else:
                 mu = np.array([0, 0, 0])
         else:
-<<<<<<< HEAD
-            if len(self.envir.flow[0].shape) == 2:
-=======
             if (not DIM3 and len(self.envir.flow[0].shape) == 2) or \
                (DIM3 and len(self.envir.flow[0].shape) == 3):
->>>>>>> 73692273
                 # temporally constant flow
                 mu = self.__interpolate_flow(self.envir.flow, method='linear')
             else:
