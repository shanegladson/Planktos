'''
Environment class of Planktos.

Created on Tues Jan 24 2017

Author: Christopher Strickland
Email: cstric12@utk.edu
'''

import sys, warnings
from pathlib import Path
import copy
from math import exp, log, sqrt
import numpy as np
import numpy.ma as ma
from itertools import combinations
from scipy import interpolate, stats
from scipy.spatial import distance, ConvexHull
if sys.platform == 'darwin': # OSX backend does not support blitting
    import matplotlib
    matplotlib.use('Qt5Agg')
import matplotlib.pyplot as plt
from matplotlib import animation, colors
from matplotlib.ticker import NullFormatter, MaxNLocator
from mpl_toolkits import mplot3d
from matplotlib.collections import LineCollection

import planktos
from . import dataio
from . import motion

__author__ = "Christopher Strickland"
__email__ = "cstric12@utk.edu"
__copyright__ = "Copyright 2017, Christopher Strickland"

class environment:
    '''
    Rectangular environment containing fluid info, immersed meshs, and swarms.

    The environment class does much of the heavy lifting of Planktos. It loads 
    and contains information about the fluid velocity field, the dimensions of 
    the physical environment being simulated, boundary conditions for the agents, 
    the agent swarms that are in the environment, any immersed meshes, and all 
    simulation time information. Additionally, it provides functions for 
    manipulating the fluid velocity field in certain ways (e.g. extending,  
    tiling, and interpolating), calculating vorticity and FTLE, viewing info 
    about the fluid itself, and calling the move function on all swarms 
    contained in the environment. It is essential to any Planktos simulation 
    and typically the first Planktos object you create.

    Parameters
    ----------
    Lx, Ly : float, default=10
        Length of domain in x and y direction, meters
    Lz : float, optional
        Length of domain in z direction
    x_bndry : {'zero', 'noflux'} as str or [str, str], default='zero'
        agent boundary condition in the x-axis (if the same on both sides), or 
        [left bndry condition, right bndry condition]. Choices are 'zero' and 
        'noflux'. Agents leaving a zero boundary condition will be marked as 
        masked and cease to be updated or plotted afterward. In the noflux case, 
        agents will undergo an inelastic collision with the boundary. Movement 
        that would have occurred through the boundary will be projected onto 
        the boundary instead.
    y_bndry : str or [str, str], default='zero'
        agent boundary condition in the y-axis (if the same on both sides), or 
        [left bndry condition, right bndry condition].
    z_bndry : str or [str, str], default='noflux'
        agent boundary condition in the z-axis (if the same top and bottom), or 
        [low bndry condition, high bndry condition].
    flow : list of ndarrays, optional
        This only needs to be specified if you already have a fluid velocity field 
        loaded as a list of numpy arrays and wish to add it to the environment 
        directly. Otherwise, the fluid velocity field will be assumed to be zero 
        everywhere until something is loaded or created via a method of this class. 
        If you specify a fluid velocity field here, it should be of the following 
        format:  
        [x-vel field ndarray ([t],i,j,[k]), y-vel field ndarray ([t],i,j,[k]),
            z-vel field ndarray if 3D]
        Note! i is x index, j is y index, with the value of x and y increasing
        as the index increases. It is assumed that the flow mesh is equally 
        spaced and includes values on the domain boundary. A keyword argument 
        'flow_points' must also be specified as a tuple (len==dimension) of 1D 
        arrays specifying the mesh points along each direction. If the velocity 
        field is time varying, the argument 'flow_points' must also be 
        given, which should in this case be an interable of times at which the 
        fluid velocity is specified (as indexed by t in the first dimension of 
        each of the fluid ndarrays).
    flow_times : [float, float] or increasing iterable of floats, optional
        [tstart, tend] or iterable of times at which the fluid velocity 
        is specified or scalar dt; required if flow is time-dependent.
    rho : float, optional
        fluid density of environment, kg/m**3 (optional, m here meaning length units).
        Auto-calculated if mu and nu are provided.
    mu : float, optional 
        dynamic viscosity, kg/(m*s), Pa*s, N*s/m**2 (optional, m here meaning length units).
        Auto-calculated if rho and nu are provided.
    nu : float, optional 
        kinematic viscosity, m**2/s (optional, m here meaning length units).
        Auto-calculated if rho and mu are provided.
    char_L : float, optional 
        characteristic length scale. Used for calculating Reynolds
        number, especially in the case of immersed structures (ibmesh)
        and/or when simulating inertial particles
    U : float, optional
        characteristic fluid speed. Used for some calculations.
    init_swarms : swarm object or list of swarm objects, optional
        initial swarms in this environment. Can be added later.
    units : string, default='m'
        length units to use, default is meters. Note that you will
        manually need to change self.g (accel due to gravity) if using
        something else. Also, none of the methods of this class use this 
        attribute in any way, so it's probably best to work in meters.

    Attributes
    ----------
    L : list of floats
        length of the domain [x, y, [z]] in the stated units
    units : str
        A place to remind yourself of the spatial units you are working in. Note 
        that none of the methods of this class use this attribute in any way, 
        so it's probably best to work in meters.
    bndry :  list of lists, each with two of {'zero', 'noflux'}
        Boundary conditions in each direction [x, y, [z]] for agents
    swarms : list of swarm objects
        The swarms that belong to this environment
    time : float
        current environment time
    time_history : list of floats
        list of past time states
    flow : list of ndarrays
        [x-vel field ndarray ([t],i,j,[k]), y-vel field ndarray ([t],i,j,[k]),
            z-vel field ndarray (if 3D)]. i is x index, j is y index, with the 
            value of x and y increasing as the index increases.
    flow_times : ndarray of floats or None
        if specified, the time stamp for each index t in the flow arrays (time 
        varying fluid velocity fields only)
    flow_points : tuple (len==dimension) of 1D ndarrays
        points defining the spatial grid for the fluid velocity data
    fluid_domain_LLC : tuple (len==dimension) of floats
        original lower-left corner of domain (if from data)
    tiling : tuple (x,y) of floats 
        how much tiling was done in the x and y direction
    orig_L : tuple (Lx,Ly) of floats
        length of the domain in x and y direction (Lx,Ly) before tiling occured
    h_p : float
        height of porous region in analytic flows, e.g. Brinkman
    g : float
        accel due to gravity (length units/s**2). Only active for models of 
        motion that include gravity (this is not the default)
    rho : float
        fluid density, kg/m**3
    mu : float
        dynamic viscosity, kg/(m*s)
    nu : float
        kinematic viscosity, m**2/s
    char_L : float
        characteristic length, m
    U : float
        characteristic fluid speed, m/s
    Re : float (read-only)
        Reynolds number, U*char_L/nu
    ibmesh : ndarray
        This is either an Nx2x2 array (2D, line mesh) or an Nx3x3 array (3D, 
        triangular mesh) specifying internal mesh structures that agents will 
        treat as solid barriers. Each value of the first index into the array 
        specifies a mesh element, and each 1x2 or 1x3 contained in that index 
        is a point in space (so, two for a line, three for a triangle).
    max_meshpt_dist : float
        maximum length of a mesh segment in ibmesh, typically determined 
        automatically. This is used in search algorithms to winnow down the 
        number of mesh elements to search for intersections of movement.
    struct_plots : list of function handles
        List of functions that plot additional environment structures which the 
        agents are unaware of. E.g., for visual purposes only.
    struct_plot_args : List of tuples
        List of argument tuples to be passed to struct_plots functions, after 
        ax (the plot axis object) is passed
    FTLE_largest : ndarray
        FTLE field calculated using the largest eigenvalue
    FTLE_smallest : ndarray
        FTLE field calculated using the smallest eigenvalue. take the negative 
        of this to get backward-time information
    FTLE_loc : ndarray
        spatial points on which the FTLE mesh was calculated
    FTLE_t0 : float
        start-time for the FTLE calculation
    FTLE_T : float
        integration time for FTLE
    FTLE_grid_dim : tuple of int
        grid dimension for the FTLE calculation (x,y,[z])
    grad : ndarray
        acts as a cache for the gradient of magnitude of the fluid velocity
    grad_time : float
        simulation time at which gradient above was calculated
    t_interp : list of PPoly objects
        Used for temporal CubicSpline interpolation. Set by interpolater method.
    dt_interp : list of PPoly objects
        Used for temporal derivative interpolation. Set by interpolater method.

    Examples
    --------
    Create a 3D environment that is 10x10x10 meters with fluid density and 
    dynamic viscosity recorded. The fluid velocity is zero everywhere, but can
    be set to something different later.

    >>> envir = planktos.environment(Lz=10, rho=1000, mu=1000)

    Create a 2D 5x3 meter environment with zero fluid velocity.

    >>> envir = planktos.environment(Lx=5, Ly=3)
    '''

    def __init__(self, Lx=10, Ly=10, Lz=None,
                 x_bndry='zero', y_bndry='zero', z_bndry='noflux', flow=None,
                 flow_times=None, rho=None, mu=None, nu=None, char_L=None, 
                 U=None, init_swarms=None, units='m'):

        # Save domain size, units
        if Lz is None:
            self.L = [Lx, Ly]
        else:
            self.L = [Lx, Ly, Lz]
        self.units = units

        # Parse boundary conditions
        self.bndry = []
        self.set_boundary_conditions(x_bndry, y_bndry, z_bndry)

        ##### Fluid velocity field variables #####
        self.flow_times = None
        self.flow_points = None # tuple (len==dim) of 1D arrays specifying the mesh
        self.fluid_domain_LLC = None # original lower-left corner, if fluid comes from data
        self.tiling = None # (x,y) tiling amount
        self.orig_L = None # (Lx,Ly) before tiling/extending
        self.grad = None
        self.grad_time = None
        self.flow = flow
        self.t_interp = None # list of PPoly objs for temporal CubicSpline interpolation
        self.dt_interp = None # list of PPoly objs for temporal derivative interpolation

        if flow is not None:
            try:
                assert isinstance(flow, list)
                assert len(flow) > 1, 'flow must be specified for each dimension'
                for ii in range(len(flow)):
                    assert isinstance(flow[ii], np.ndarray)
            except AssertionError:
                tb = sys.exc_info()[2]
                raise AttributeError(
                    'flow must be specified as a list of ndarrays.').with_traceback(tb)
            if Lz is not None:
                # 3D flow
                assert len(flow) == 3, 'Must specify flow in x, y and z direction'
                if max([len(f.shape) for f in flow]) > 3:
                    # time-dependent flow
                    assert flow[0].shape[0] == flow[1].shape[0] == flow[2].shape[0]
                    assert flow_times is not None, "Must provide flow_times"
                    self.__set_flow_variables(flow_times)
                else:
                    self.__set_flow_variables()
            else:
                # 2D flow
                if max([len(f.shape) for f in flow]) > 2:
                    # time-dependent flow
                    assert flow[0].shape[0] == flow[1].shape[0]
                    assert flow_times is not None, "Must provide flow_times"
                    self.__set_flow_variables(flow_times)
                else:
                    self.__set_flow_variables()

        ##### swarm list #####

        if init_swarms is None:
            self.swarms = []
        else:
            if isinstance(init_swarms, list):
                self.swarms = init_swarms
            else:
                self.swarms = [init_swarms]
            # reset each swarm's environment
            for sw in self.swarms:
                sw.envir = self

        ##### Fluid Variables #####

        # rho: Fluid density kg/m**3
        # mu: Dynamic viscosity kg/(m*s)
        # nu: Kinematic viscosity m**2/s
        if rho == 0 or mu == 0 or nu == 0:
            raise RuntimeError("Viscosity and density of fluid cannot be zero.")
        if rho is not None and mu is not None:
            self._rho = rho
            self._mu = mu
            self._nu = mu/rho
        elif rho is not None and nu is not None:
            self._rho = rho
            self._mu = nu*rho
            self._nu = nu
        elif mu is not None and nu is not None:
            self._rho = mu/nu
            self._mu = mu
            self._nu = nu
        else:
            self._rho = rho
            self._mu = mu
            self._nu = nu

        # characteristic length
        self.char_L = char_L
        # characteristic fluid speed
        self.U = U
        # porous region height
        self.h_p = None
        # accel due to gravity
        self.g = 9.80665 # m/s**2

        ##### Immersed Boundary Mesh #####

        # When we implement a moving mesh, use np.unique to return both
        #   unique vertex values in the ibmesh AND unique_inverse, the indices
        #   to reconstruct the mesh from the unique array. Then can update
        #   points and reconstruct.
        self.ibmesh = None # Nx2x2 or Nx3x3 (element, pt in element, (x,y,z))
        self.max_meshpt_dist = None # max length of a mesh segment

        ##### Environment Structure Plotting #####

        # NOTE: the agents do not interact with these structures; for plotting only!

        # List of functions that plot additional environment structures
        self.struct_plots = []
        # List of arguments tuples to be passed to these functions, after ax
        self.struct_plot_args = []

        ##### Initalize Time #####

        # By default, time is updated whenever an individual swarm moves (swarm.move()),
        #   or when all swarms in the environment are collectively moved.
        self.time = 0.0
        self.time_history = []

        ##### FTLE fields #####
        self.FTLE_largest = None
        self.FTLE_smallest = None # take negative to get backward-time picture
        self.FTLE_loc = None
        self.FTLE_t0 = None
        self.FTLE_T = None
        self.FTLE_grid_dim = None



    @property
    def fluid_domain_LLC(self):
        return self._fluid_domain_LLC

    @fluid_domain_LLC.setter
    def fluid_domain_LLC(self, LLC):
        if LLC is not None and self.ibmesh is not None:
            # move any ibmesh to match the LLC shift
            for ii in range(len(LLC)):
                self.ibmesh[:,:,ii] -= LLC[ii]
        self._fluid_domain_LLC = LLC



    @property
    def mu(self):
        return self._mu

    @mu.setter
    def mu(self, m):
        self._mu = m
        if self.rho is not None and self.nu is None:
            self._nu = self.mu/self.rho
        elif self.rho is None and self.nu is not None:
            self._rho = self.mu/self.nu
        elif self.rho is not None and self.nu is not None:
            warnings.warn("Both nu and rho are already set. "+
                "Skipping auto-update, please verify all values for consistency!")

        

    @property
    def nu(self):
        return self._nu

    @nu.setter
    def nu(self, n):
        self._nu = n
        if self.rho is not None and self.mu is None:
            self._mu = self.nu/self.rho
        elif self.rho is None and self.mu is not None:
            self._rho = self.mu/self.nu
        elif self.rho is not None and self.mu is not None:
            warnings.warn("Both mu and rho are already set. "+
                "Skipping auto-update, please verify all values for consistency!")



    @property
    def rho(self):
        return self._rho

    @rho.setter
    def rho(self, r):
        self._rho = r
        if self.mu is not None and self.nu is None:
            self._nu = self.mu/self.rho
        elif self.mu is None and self.nu is not None:
            self._mu = self.nu/self.rho
        elif self.mu is not None and self.nu is not None:
            warnings.warn("Both mu and nu are already set. "+
                "Skipping auto-update, please verify all values for consistency!")



    def set_brinkman_flow(self, alpha, h_p, U, dpdx, res=101, tspan=None):
        r'''
        Get a fully developed Brinkman flow with a porous region.

        This method sets the environment fluid velocity as a 1D Brinkman flow 
        based on a porous layer of hight h_p in the bottom of the domain.
        Velocity gradient is zero in the x-direction and all flow moves parallel 
        to the x-axis. Porous region is the lower part of the y-domain (2D) or
        z-domain (3D) with width h_p and an empty region above. For 3D flow, the
        velocity profile is the same on all slices y=c. The decision to set
        2D vs. 3D flow is based on the current dimension of the environment.

        After this method is successfully called, the flow property of the 
        environment class will be set to the resulting Brinkman flow, and h_p 
        will be set in the environment's properties.

        Paramters
        ---------
        alpha : float
            equal to 1/(hydraulic permeability). alpha=0 implies free flow 
            (infinitely permeable)
        h_p : float
            height of porous region
        U : float or list of floats
            velocity at top of domain (v in input3d of IB2d). If a list of 
            floats, will create a time varying fluid velocity field with 
            Brinkman flow matching each U at a series of time points. The time 
            points are determined by tspan.
        dpdx : float or list of floats
            dp/dx change in momentum constant. if a list, will correspond to 
            a time varying flow field with those values of dp/dx.
        res : int
            resolution of the flow; that is, number of points at which to 
            resolve the flow, including boundaries
        tspan : [float, float] or iterable of floats, optional
            corresponds to [tstart, tend] (start time and end time with an 
            evenly spaced time mesh) or an iterable of times at which flow is 
            specified in the case of a time-varying flow field. if not specified 
            and U/dpdx are iterable, dt=1 will be used with a start time of zero.

        Examples
        --------
        Create a 3D environment with time varying Brinkman flow

        >>> envir = planktos.environment(Lz=10, rho=1000, mu=1000)
        >>> U=0.1*np.array(list(range(0,5))+list(range(5,-5,-1))+list(range(-5,8,3)))
        >>> envir.set_brinkman_flow(alpha=66, h_p=1.5, U=U, dpdx=np.ones(20)*0.22306, 
            res=101, tspan=[0, 20])

        Notes
        -----
        Brinkman's equation [1]_ is written as
        
        .. math::
            \rho(\U_{t}(\mathbf{x},t) +\U(\mathbf{x},t)\cdot\nabla \U(\mathbf{x},t)) =
            -\nabla p(\mathbf{x},t) + \mu \Lap \U(\mathbf{x},t) - \alpha \mu \U(\mathbf{x},t)

        where is :math:`\alpha` is the inverse of the hydraulic permeability. 
        We take a region of height h_p where :math:`\alpha>0` with parallel shear 
        flow above it, and we assume that the flow is steady 
        (:math:`\partial u/\partial t=0`), fully developed 
        (:math:`\partial u/\partial x=0`), and zero in all cross-stream directions. 
        In this case, the equations can be reduced to an analytical solution, 
        which is what we evaluate here. See [2]_ for more information.

        References
        ----------
        .. [1] H.C. Brinkman, (1949). "A calculation of the viscous force exerted 
           by a flowing fluid on a dense swarm of particles," Applied Scientific 
           Research 1, 27(34).
        .. [2] C. Strickland, L.A. Miller, A. Santhanakrishnan, C. Hamlet, 
           N.A. Battista, V. Pasour (2017). "Three-dimensional low Reynolds 
           number flows near biological filtering and protective layers," Fluids, 
           2(62).

        See Also
        --------
        set_two_layer_channel_flow
        set_canopy_flow
        '''

        ##### Parse parameters #####
        if tspan is not None and not hasattr(U, '__iter__'):
            warnings.warn("tspan specified but U is constant: Flow will be constant in time.", UserWarning)
        assert tspan is None or (hasattr(tspan, '__iter__') and len(tspan) > 1), 'tspan not recognized.'
        if hasattr(U, '__iter__'):
            try:
                assert hasattr(dpdx, '__iter__')
                assert len(dpdx) == len(U)
            except AssertionError:
                print('dpdx must be the same length as U.')
                raise
            if tspan is not None and len(tspan) > 2:
                assert len(tspan) == len(dpdx), "tspan must be same length as U/dpdx"
        else:
            assert not hasattr(dpdx, '__iter__'), 'dpdx must be the same length as U.'
            U = [U]
            dpdx = [dpdx]

        if self.mu is None or self.rho is None:
            print('Fluid properties of environment are unspecified.')
            print('mu = {}'.format(self.mu))
            print('Rho = {}'.format(self.rho))
            raise AttributeError

        ##### Calculate constant parameters #####

        # Get y-mesh
        if len(self.L) == 2:
            y_mesh = np.linspace(0, self.L[1], res)
            b = self.L[1] - h_p
        else:
            y_mesh = np.linspace(0, self.L[2], res)
            b = self.L[2] - h_p

        ##### Calculate flow velocity #####
        flow = np.zeros((len(U), res, res)) # t, y, x
        t = 0
        for v, px in zip(U, dpdx):
            # Check for v = 0
            if v != 0:
                # Calculate C and D constants and then get A and B based on these

                D = ((exp(-alpha*h_p)/(alpha**2*self.mu)*px - exp(-2*alpha*h_p)*(
                    v/(1+alpha*b)+(2-alpha**2*b**2)*px/(2*alpha**2*self.mu*(1+alpha*b))))/
                    (1-exp(-2*alpha*h_p)*((1-alpha*b)/(1+alpha*b))))

                C = (v/(1+alpha*b) + (2-alpha**2*b**2)*px/((2*alpha**2*self.mu)*(1+alpha*b)) - 
                    D*(1-alpha*b)/(1+alpha*b))

                A = alpha*C - alpha*D
                B = C + D - px/(alpha**2*self.mu)

                for n, z in enumerate(y_mesh-h_p):
                    if z > 0:
                        #Region I
                        flow[t,n,:] = z**2*px/(2*self.mu) + A*z + B
                    else:
                        #Region 2
                        if C > 0 and D > 0:
                            flow[t,n,:] = exp(log(C)+alpha*z) + exp(log(D)-alpha*z) - px/(alpha**2*self.mu)
                        elif C <= 0 and D > 0:
                            flow[t,n,:] = exp(log(D)-alpha*z) - px/(alpha**2*self.mu)
                        elif C > 0 and D <= 0:
                            flow[t,n,:] = exp(log(C)+alpha*z) - px/(alpha**2*self.mu)
                        else:
                            flow[t,n,:] = -px/(alpha**2*self.mu)
            else:
                print('U=0: returning zero flow for these time-steps.')
            t += 1

        flow = flow.squeeze() # This is 2D Brinkman flow, either t,y,x or y,x.

        ##### Set flow in either 2D or 3D domain #####

        if len(self.L) == 2:
            # 2D
            if len(flow.shape) == 2:
                # no time; (y,x) -> (x,y) coordinates
                flow = flow.T
                self.flow = [flow, np.zeros_like(flow)] #x-direction, y-direction
                self.__set_flow_variables()
            else:
                #time-dependent; (t,y,x)-> (t,x,y) coordinates
                flow = np.transpose(flow, axes=(0, 2, 1))
                self.flow = [flow, np.zeros_like(flow)]
                if tspan is None:
                    self.__set_flow_variables(tspan=1)
                else:
                    self.__set_flow_variables(tspan=tspan)
        else:
            # 3D
            if len(flow.shape) == 2:
                # (z,x) -> (x,y,z) coordinates
                flow = np.broadcast_to(flow, (res, res, res)) #(y,z,x)
                flow = np.transpose(flow, axes=(2, 0, 1)) #(x,y,z)
                self.flow = [flow, np.zeros_like(flow), np.zeros_like(flow)]

                self.__set_flow_variables()

            else:
                # (t,z,x) -> (t,z,y,x) coordinates
                flow = np.broadcast_to(flow, (res,flow.shape[0],res,res)) #(y,t,z,x)
                flow = np.transpose(flow, axes=(1, 3, 0, 2)) #(t,x,y,z)
                self.flow = [flow, np.zeros_like(flow), np.zeros_like(flow)]

                if tspan is None:
                    self.__set_flow_variables(tspan=1)
                else:
                    self.__set_flow_variables(tspan=tspan)
        self.__reset_flow_variables()
        self.h_p = h_p



    def __set_flow_variables(self, tspan=None):
        '''Store points at which flow is specified, and time information.

        Parameters
        ----------
            tspan : float, floats [tstart, tend], or iterable, optional
                times at which flow is specified or scalar dt. Required if flow 
                is time-dependent; None will be interpreted as non time-dependent 
                flow.
        '''

        # Get points defining the spatial grid for flow data
        points = []
        if tspan is None:
            # no time-dependent flow
            for dim, mesh_size in enumerate(self.flow[0].shape[::-1]):
                points.append(np.linspace(0, self.L[dim], mesh_size))
        else:
            # time-dependent flow
            for dim, mesh_size in enumerate(self.flow[0].shape[:0:-1]):
                points.append(np.linspace(0, self.L[dim], mesh_size))
        self.flow_points = tuple(points)

        # set time
        if tspan is not None:
            if not hasattr(tspan, '__iter__'):
                # set flow_times based off zero
                self.flow_times = np.arange(0, tspan*self.flow[0].shape[0], tspan)
            elif len(tspan) == 2:
                self.flow_times = np.linspace(tspan[0], tspan[1], self.flow[0].shape[0])
            else:
                assert len(tspan) == self.flow[0].shape[0]
                self.flow_times = np.array(tspan)
        else:
            self.flow_times = None



    def set_two_layer_channel_flow(self, a, h_p, Cd, S, res=101):
        '''Apply wide-channel flow with vegetation layer according to the
        two-layer model described in Defina and Bixio (2005), 
        "Vegetated Open Channel Flow" [1]_. 
        
        The decision to set 2D vs. 3D flow is based on the current dimension of
        the environment and the fluid velocity is always time-independent.

        Parameters
        ----------
        a : float
            vegetation density, given by Az*m, where Az is the frontal area of 
            vegetation per unit depth and m the number of stems per unit area 
            (1/m), assumed constant
        h_p : float
            plant height (m)
        Cd : float
            drag coefficient, assumed uniform (unitless)
        S : float 
            bottom slope (unitless, 0-1 with 0 being no slope, resulting in no flow)
        res : int 
            number of points at which to resolve the flow, including boundaries

        See Also
        --------
        set_brinkman_flow
        set_canopy_flow

        Notes
        -----
        In addition to self.flow, this will set self.h_p = a

        References
        ----------
        .. [1] A. Defina and A.C. Bixio, (2005). "Mean flow and turbulence in 
           vegetated open channel flow," Water Resources Research, 41(7).
        '''
        # Get channel height
        H = self.L[-1]
        # Get empirical length scale, Meijer and Van Valezen (1999)
        alpha = 0.0144*sqrt(H*h_p)
        # dimensionless beta
        beta = sqrt(Cd*a*h_p**2/alpha)
        # Von Karman's constant
        chi = 0.4

        # Get y-mesh
        y_mesh = np.linspace(0, H, res)

        # Find layer division
        h_p_index = np.searchsorted(y_mesh,h_p)

        # get flow velocity profile for vegetation layer
        u = np.zeros_like(y_mesh)
        u[:h_p_index] = np.sqrt(2*self.g*S/(beta*alpha/h_p**2)*(
            (H/h_p-1)*np.sinh(beta*y_mesh[:h_p_index]/h_p)/np.cosh(beta) + 1/beta))

        # compute u_h_p
        u_h_p = np.sqrt(2*self.g*S/(beta*alpha/h_p**2)*(
                        (H/h_p-1)*np.sinh(beta)/np.cosh(beta) + 1/beta))
        # estimate du_h_p/dz
        delta_z = 0.000001
        u_h_p_lower = np.sqrt(2*self.g*S/(beta*alpha/h_p**2)*(
            (H/h_p-1)*np.sinh(beta*(h_p-delta_z)/h_p)/np.cosh(beta) + 1/beta))
        du_h_pdz = (u_h_p-u_h_p_lower)/delta_z

        # calculate h_s parameter
        h_s = (self.g*S+np.sqrt((self.g*S)**2 + (4*(chi*du_h_pdz)**2)
               *self.g*S*(H-h_p) ))/(2*chi**2*du_h_pdz**2)

        # friction velocity, Klopstra et al. (1997), Nepf and Vivoni (2000)
        d = h_p - h_s
        u_star = np.sqrt(self.g*S*(H-d))

        # calculate z_0 parameter
        z_0 = h_s*np.exp(-chi*u_h_p/u_star)

        # get flow velocity profile for surface layer
        u[h_p_index:] = u_star/chi*np.log((y_mesh[h_p_index:]-d)/z_0)

        # broadcast to flow
        if len(self.L) == 2:
            # 2D
            self.flow = [np.broadcast_to(u,(res,res)), np.zeros((res,res))]
        else:
            # 3D
            self.flow = [np.broadcast_to(u,(res,res,res)), np.zeros((res,res,res)),
                         np.zeros((res,res,res))]

        # housekeeping
        self.__set_flow_variables()
        self.__reset_flow_variables()
        self.fluid_domain_LLC = None
        self.h_p = h_p



    def set_canopy_flow(self, h, a, u_star=None, U_h=None, beta=0.3, C=0.25,
                        res=101, tspan=None):
        '''
        Apply flow within and above a uniform homogenous canopy according to 
        the model described in Finnigan and Belcher (2004), "Flow over a hill 
        covered with a plant canopy" [1]_. 
        
        The decision to set 2D vs. 3D flow is based on the current dimension of
        the environment. Default values for beta and C are based on Finnigan & 
        Belcher [1]_. Must specify two of u_star, U_h, and beta, though beta has 
        a default value of 0.3 so just giving u_star or U_h will also work. 
        If one of u_star, U_h, or beta is given as a list-like object, the flow 
        will vary in time.

<<<<<<< HEAD
        Arguments
        ---------
=======
        Parameters
        ----------
>>>>>>> bfdf46fa
        h : float
            height of canopy (m)
        a : float
            leaf area per unit volume of space $m^{-1}$. Typical values are a=1.0 
            for dense spruce to a=0.1 for open woodland
        u_star : float, optional (may set U_h instead)
            canopy friction velocity. u_star = U_h*beta if not set
        U_h : float, optional (may set u_star instead) 
            wind speed at top of canopy. U_h = u_star/beta if not set
        beta : float, default=0.3
            mass flux through the canopy (u_star/U_h)
        C : float, default=0.25
            drag coefficient of indivudal canopy elements
        res : int
            number of points at which to resolve the flow, including boundaries
        tspan : [float, float] or iterable of floats, optional
            [tstart, tend] or iterable of times at which flow is specified
            if None and u_star, U_h, and/or beta are iterable, dt=1 will be used.

        See Also
        --------
        set_brinkman_flow
        set_two_layer_channel_flow

        Notes
        -----
        In addition to self.flow, this will set self.h_p = h

        References
        ----------
        .. [1] J.J. Finnigan and S.E. Belcher, (2004). "Flow over a hill covered 
        with a plant canopy," Quarterly Journal of the Royal Meteorological 
        Society, 130(596), 1-29.

        '''

        ##### Parse parameters #####
        # Make sure that at least two of the three flow parameters have been specified
        none_num = 0
        if u_star is None:
            none_num +=1
        if U_h is None:
            none_num +=1
        if beta is None:
            none_num +=1
        assert none_num < 2, "At least two of u_star, U_h, and beta must be specified."
        # If tspan is given, check that a flow parameter varies.
        if tspan is not None and not (hasattr(u_star, '__iter__') or 
            hasattr(U_h, '__iter__') or hasattr(beta, '__iter__')):
            warnings.warn("tspan specified but parameters are constant: Flow will be constant in time.", UserWarning)
        assert tspan is None or (hasattr(tspan, '__iter__') and len(tspan) > 1), 'tspan format not recognized.'
        # Sanity checks for time varying flow
        iter_length = None # variable for time length
        if hasattr(u_star, '__iter__') or hasattr(U_h, '__iter__') or hasattr(beta, '__iter__'):
            # check that less than two are scalars, otherwise relation won't hold.
            # Also get the number of time points
            scal_num = 0
            if not hasattr(u_star, '__iter__') and u_star is not None:
                scal_num +=1
            elif u_star is not None:
                iter_length = len(u_star)
            if not hasattr(U_h, '__iter__') and U_h is not None:
                scal_num +=1
            elif iter_length is not None and U_h is not None:
                assert len(U_h) == iter_length, "u_star and U_h must be the same length"
            elif U_h is not None:
                iter_length = len(U_h)
            if not hasattr(beta, '__iter__') and beta is not None:
                scal_num +=1
            elif iter_length is not None and beta is not None:
                assert len(beta) == iter_length, "non-scalar flow parameters must be the same length"
            elif beta is not None:
                iter_length = len(beta)
            assert scal_num < 2, "Only one of u_star, U_h, and beta can be scalars for time varying flow"
            if tspan is not None and len(tspan) > 2:
                assert len(tspan) == iter_length, "tspan must be same length as time-varying parameters"
        elif tspan is not None:
            iter_length = len(tspan)
        # Convert flow parameters to numpy arrays to deal with inf/nan division
        if u_star is not None:
            u_star = np.array([u_star], dtype=np.float64).squeeze()
        if U_h is not None:
            U_h = np.array([U_h], dtype=np.float64).squeeze()
        if beta is not None:
            beta = np.array([beta], dtype=np.float64).squeeze()

        # Get domain height
        d_height = self.L[-1]
        # create zmesh
        zmesh = np.linspace(-h,d_height-h,res)

        # calculate adjustment length-scale of the canopy
        L_c = 1/(C*a)
        print("Adjustment length scale, L_c = {} m".format(L_c))
        print("h/L_c = {}. Model assumes h/L_c >> 1; verify that this is the case!!".format(h/L_c))

        # calculate canopy mixing length and print
        if beta is None:
            with np.errstate(divide='ignore', invalid='ignore'):
                beta = u_star/U_h
                # U_h==0 and/or u_star==0 implies no flow
                beta[beta == np.inf] = 0
                beta[beta == -np.inf] = 0
                beta[beta == np.nan] = 0
        l = 2*beta**3*L_c
        print("Canopy mixing length, l = {} m".format(l))

        if u_star is not None:
            if U_h is not None:
                assert np.isclose(U_h*beta, u_star), "Flow not set: the relation U_h=u_star/beta must be satisfied."
            else:
                # calculate mean wind speed at top of the canopy
                with np.errstate(divide='ignore', invalid='ignore'):
                    U_h = u_star/beta
                    # beta==0 and/or u_star==0 implies no flow
                    U_h[U_h == np.inf] = 0
                    U_h[U_h == -np.inf] = 0
                    U_h[U_h == np.nan] = 0
                print("Mean wind spead at canopy top, U_h = {} {}/s".format(U_h, self.units))
        else:
            assert U_h is not None, "Flow not set: One of u_star or U_h must be specified."
            u_star = U_h*beta
            #print("Canopy friction velocity, u_star = {}.".format(U_h*beta))

        # calculate constants needed above canopy
        kappa = 0.4 # von Karman's constant
        d = l/kappa

        # calculate vertical wind profile at given resolution
        if iter_length is None:
            U_B = np.zeros_like(zmesh)
            U_B[zmesh<=0] = U_h*np.exp(beta*zmesh[zmesh<=0]/l)
            U_B[zmesh>0] = u_star/kappa*np.log((zmesh[zmesh>0]+d)/(d*np.exp(-kappa/beta)))
        else:
            with np.errstate(divide='ignore', invalid='ignore'):
                beta_l = beta/l
                kappa_beta = kappa/beta
                if type(beta_l) is np.ndarray:
                    beta_l[beta_l == np.inf] = 0
                    kappa_beta[kappa_beta == np.inf] = 0
                    beta_l[beta_l == -np.inf] = 0
                    kappa_beta[kappa_beta == -np.inf] = 0
                    beta_l[beta_l == np.nan] = 0
                    kappa_beta[kappa_beta == np.nan] = 0
            U_B = np.zeros((iter_length,len(zmesh)))
            U_B[:,zmesh<=0] = np.tile(U_h,(len(zmesh[zmesh<=0]),1)).T*np.exp(
                            np.outer(beta_l,zmesh[zmesh<=0]))
            z_0_mat = np.tile(d*np.exp(-kappa_beta),(len(zmesh[zmesh>0]),1)).T
            U_B[:,zmesh>0] = np.tile(u_star/kappa,(len(zmesh[zmesh>0]),1)).T*np.log(
                            np.add.outer(d,zmesh[zmesh>0])/z_0_mat)
            # each row is a different time point, and z is across columns

        # broadcast to flow
        if iter_length is None:
            # time independent
            if len(self.L) == 2:
                # 2D
                flow = np.broadcast_to(U_B,(res,res))
                self.flow = [flow, np.zeros_like(flow)]
            else:
                # 3D
                flow = np.broadcast_to(U_B,(res,res,res))
                self.flow = [flow, np.zeros_like(flow), np.zeros_like(flow)]
            self.__set_flow_variables()
        else:
            # time dependent
            if len(self.L) == 2:
                # 2D
                # broadcast from (t,y) -> (x,t,y)
                flow = np.broadcast_to(U_B, (res, iter_length, res))
                # transpose: (x,t,y) -> (t,x,y)
                flow = np.transpose(flow, axes=(1, 0, 2))
                self.flow = [flow, np.zeros_like(flow)]
            else:
                # 3D
                # broadcast from (t,y) -> (x,y,t,z)
                flow = np.broadcast_to(U_B, (res, res, iter_length, res))
                # transpose: (x,y,t,z) -> (t,x,y,z)
                flow = np.transpose(flow, axes=(2,0,1,3))
                self.flow = [flow, np.zeros_like(flow), np.zeros_like(flow)]
            if tspan is None:
                self.__set_flow_variables(tspan=1)
            else:
                self.__set_flow_variables(tspan=tspan)


        # housekeeping
        self.__reset_flow_variables()
        self.fluid_domain_LLC = None
        self.h_p = h



    def read_IB2d_vtk_data(self, path, dt, print_dump, d_start=0, d_finish=None):
        '''Reads in vtk flow velocity data generated by IB2d and sets environment
        variables accordingly.

        Can read in vector data with filenames u.####.vtk or scalar data
        with filenames uX.####.vtk and uY.####.vtk.

        IB2d is an Immersed Boundary (IB) code for solving fully coupled
        fluid-structure interaction models in Python and MATLAB. The code is 
        hosted at https://github.com/nickabattista/IB2d

        Parameters
        ----------
        path : str
            path to folder with vtk data
        dt : float
            dt in input2d
        print_dump : int
            print_dump in input2d
        d_start : int, default=0
            number of first vtk dump to read in
        d_finish : int, optional
            number of last vtk dump to read in, or None to read to end
        '''

        ##### Parse parameters and read in data #####

        path = Path(path)
        if not path.is_dir(): 
            raise FileNotFoundError("Directory {} not found!".format(str(path)))

        #infer d_finish
        file_names = [x.name for x in path.iterdir() if x.is_file()]
        if 'u.' in [x[:2] for x in file_names]:
            u_nums = sorted([int(f[2:6]) for f in file_names if f[:2] == 'u.'])
            if d_finish is None:
                d_finish = u_nums[-1]
            vector_data = True
        else:
            assert 'uX.' in [x[:3] for x in file_names],\
                "Could not find u.####.vtk or uX.####.vtk files in {}.".format(str(path))
            u_nums = sorted([int(f[3:7]) for f in file_names if f[:3] == 'uX.'])
            if d_finish is None:
                d_finish = u_nums[-1]
            vector_data = False

        X_vel = []
        Y_vel = []
        path = str(path) # Get string for passing into functions

        print('Reading vtk data...')
        
        for n in range(d_start, d_finish+1):
            # Points to desired data viz_IB2d data file
            if n < 10:
                numSim = '000'+str(n)
            elif n < 100:
                numSim = '00'+str(n)
            elif n < 1000:
                numSim = '0'+str(n)
            else:
                numSim = str(n)

            # Imports (x,y) grid values and ALL Eulerian Data %
            #                      DEFINITIONS
            #          x: x-grid                y: y-grid
            #       Omega: vorticity           P: pressure
            #    uMag: mag. of velocity
            #    uX: mag. of x-Velocity   uY: mag. of y-Velocity
            #    u: velocity vector
            #    Fx: x-directed Force     Fy: y-directed Force
            #
            #  Note: U(j,i): j-corresponds to y-index, i to the x-index
            
            if vector_data:
                # read in vector velocity data
                strChoice = 'u'; xy = True
                uX, uY, x, y = dataio.read_2DEulerian_Data_From_vtk(path, numSim,
                                                                     strChoice,xy)
                X_vel.append(uX.T) # (y,x) -> (x,y) coordinates
                Y_vel.append(uY.T) # (y,x) -> (x,y) coordinates
            else:
                # read in x-directed Velocity Magnitude #
                strChoice = 'uX'; xy = True
                uX,x,y = dataio.read_2DEulerian_Data_From_vtk(path,numSim,
                                                               strChoice,xy)
                X_vel.append(uX.T) # (y,x) -> (x,y) coordinates

                # read in y-directed Velocity Magnitude #
                strChoice = 'uY'
                uY = dataio.read_2DEulerian_Data_From_vtk(path,numSim,
                                                           strChoice)
                Y_vel.append(uY.T) # (y,x) -> (x,y) coordinates

            ###### The following is just for reference! ######

            # read in Vorticity #
            # strChoice = 'Omega'; first = 0
            # Omega = dataio.read_2DEulerian_Data_From_vtk(pathViz,numSim,
            #                                               strChoice,first)
            # read in Pressure #
            # strChoice = 'P'; first = 0
            # P = dataio.read_2DEulerian_Data_From_vtk(pathViz,numSim,
            #                                           strChoice,first)
            # read in Velocity Magnitude #
            # strChoice = 'uMag'; first = 0
            # uMag = dataio.read_2DEulerian_Data_From_vtk(pathViz,numSim,
            #                                              strChoice,first)
            # read in x-directed Forces #
            # strChoice = 'Fx'; first = 0
            # Fx = dataio.read_2DEulerian_Data_From_vtk(pathViz,numSim,
            #                                            strChoice,first)
            # read in y-directed Forces #
            # strChoice = 'Fy'; first = 0
            # Fy = dataio.read_2DEulerian_Data_From_vtk(pathViz,numSim,
            #                                            strChoice,first)

            ###################################################

        print('Done!')

        ### Save data ###
        if d_start != d_finish:
            self.flow = [np.transpose(np.dstack(X_vel),(2,0,1)), 
                         np.transpose(np.dstack(Y_vel),(2,0,1))] 
            self.flow_times = np.arange(d_start,d_finish+1)*print_dump*dt
            # shift time so that flow starts at t=0
            self.flow_times -= self.flow_times[0]
        else:
            self.flow = [X_vel[0], Y_vel[0]]
            self.flow_times = None
        # shift domain to quadrant 1
        self.flow_points = (x-x[0], y-y[0])
        self.fluid_domain_LLC = (x[0], y[0])

        ### Convert environment dimensions and reset simulation time ###
        self.L = [self.flow_points[dim][-1] for dim in range(2)]
        self.__reset_flow_variables()
        self.reset()



    def read_IBAMR3d_vtk_data(self, filename):
        '''Reads in vtk flow data from a single source and sets environment
        variables accordingly. The resulting flow will be time invarient. It is
        assumed this data is a rectilinear grid.

        All environment variables will be reset.

        Parameters
        ----------
        filename : string
            filename of data to read
        '''
        path = Path(filename)
        if not path.is_file(): 
            raise FileNotFoundError("File {} not found!".format(filename))

        data, mesh, time = dataio.read_vtk_Rectilinear_Grid_Vector(filename)

        self.flow = list(data)
        self.flow_times = None

        # shift domain to quadrant 1
        self.flow_points = (mesh[0]-mesh[0][0], mesh[1]-mesh[1][0],
                            mesh[2]-mesh[2][0])

        ### Convert environment dimensions and reset simulation time ###
        self.L = [self.flow_points[dim][-1] for dim in range(3)]
        self.__reset_flow_variables()
        # record the original lower left corner (can be useful for later imports)
        self.fluid_domain_LLC = (mesh[0][0], mesh[1][0], mesh[2][0])
        # reset time
        self.reset()



    def read_IBAMR3d_vtk_dataset(self, path, start=None, finish=None):
        '''Reads in vtk flow data generated by VisIt from IBAMR and sets
        environment variables accordingly. Assumes that the vtk filenames are
        IBAMR_db_###.vtk where ### is the dump number, as automatically done
        with read_IBAMR3d_py27.py. Also assumes that the mesh is the same
        for each vtk.

        Imported times will be translated backward so that the first time loaded
        corresponds to an agent environment time of 0.0.

        Parameters
        ----------
        path : string
            path to vtk data
        start : int, optional
            vtk file number to start with. If None, start at first one.
        finish : int, optional
            vtk file number to end with. If None, end with last one.
        '''

        path = Path(path)
        if not path.is_dir(): 
            raise FileNotFoundError("Directory {} not found!".format(str(path)))
        file_names = [x.name for x in path.iterdir() if x.is_file() and
                      x.name[:9] == 'IBAMR_db_']
        file_nums = sorted([int(f[9:12]) for f in file_names])
        if start is None:
            start = file_nums[0]
        else:
            start = int(start)
            assert start in file_nums, "Start number not found!"
        if finish is None:
            finish = file_nums[-1]
        else:
            finish = int(finish)
            assert finish in file_nums, "Finish number not found!"

        ### Gather data ###
        flow = [[], [], []]
        flow_times = []

        for n in range(start, finish+1):
            if n < 10:
                num = '00'+str(n)
            elif n < 100:
                num = '0'+str(n)
            else:
                num = str(n)
            this_file = path / ('IBAMR_db_'+num+'.vtk')
            data, mesh, time = dataio.read_vtk_Rectilinear_Grid_Vector(str(this_file))
            for dim in range(3):
                flow[dim].append(data[dim])
            flow_times.append(time)

        ### Save data ###
        self.flow = [np.array(flow[0]).squeeze(), np.array(flow[1]).squeeze(),
                     np.array(flow[2]).squeeze()]
        # parse time information
        if None not in flow_times and len(flow_times) > 1:
            # shift time so that the first time is 0.
            self.flow_times = np.array(flow_times) - min(flow_times)
        elif None in flow_times and len(flow_times) > 1:
            # could not parse time information
            warnings.warn("Could not retrieve time information from at least"+
                          " one vtk file. Assuming unit time-steps...", UserWarning)
            self.flow_times = np.arange(len(flow_times))
        else:
            self.flow_times = None
        # shift domain to quadrant 1
        self.flow_points = (mesh[0]-mesh[0][0], mesh[1]-mesh[1][0],
                            mesh[2]-mesh[2][0])

        ### Convert environment dimensions and reset simulation time ###
        self.L = [self.flow_points[dim][-1] for dim in range(3)]
        self.__reset_flow_variables()
        # record the original lower left corner (can be useful for later imports)
        self.fluid_domain_LLC = (mesh[0][0], mesh[1][0], mesh[2][0])
        # reset time
        self.reset()



    def read_comsol_vtu_data(self, filename, vel_conv=None, grid_conv=None):
        '''Reads in vtu flow data from a single source and sets environment
        variables accordingly. The resulting flow will be time invarient.
        It is assumed this data is on a regular grid and that a grid section
        is included in the data.

        FOR NOW, THIS IS TIME INVARIANT ONLY.

        All environment variables will be reset.

        Parameters
        ----------
        filename : string
            filename of data to read, incl. file extension
        vel_conv : float, optional
            scalar to multiply the velocity by in order to convert units
        grid_conv : float, optional
            scalar to multiply the grid by in order to convert units
        '''
        path = Path(filename)
        if not path.is_file(): 
            raise FileNotFoundError("File {} not found!".format(str(filename)))

        data, mesh = dataio.read_vtu_mesh_velocity(filename)

        if vel_conv is not None:
            print("Converting vel units by a factor of {}.".format(vel_conv))
            for ii, d in enumerate(data):
                data[ii] = d*vel_conv
        if grid_conv is not None:
            print("Converting grid units by a factor of {}.".format(grid_conv))
            for ii, m in enumerate(mesh):
                mesh[ii] = m*grid_conv

        self.flow = data
        self.flow_times = None

        # shift domain to quadrant 1
        self.flow_points = (mesh[0]-mesh[0][0], mesh[1]-mesh[1][0],
                            mesh[2]-mesh[2][0])

        ### Convert environment dimensions and reset simulation time ###
        self.L = [self.flow_points[dim][-1] for dim in range(3)]
        self.__reset_flow_variables()
        # record the original lower left corner (can be useful for later imports)
        self.fluid_domain_LLC = (mesh[0][0], mesh[1][0], mesh[2][0])
        # reset time
        self.reset()



    def read_stl_mesh_data(self, filename):
        '''Reads in 3D mesh data from an ascii or binary stl file. Must have
        the numpy-stl library installed. It is assumed that the coordinate
        system of the stl mesh matches the coordinate system of the flow field.
        Thus, the mesh will be translated using the flow LLC if necessary.'''

        path = Path(filename)
        if not path.is_file(): 
            raise FileNotFoundError("File {} not found!".format(filename))

        ibmesh, self.max_meshpt_dist = dataio.read_stl_mesh(filename)

        # shift coordinates to match any shift that happened in flow data
        if self.fluid_domain_LLC is not None:
            for ii in range(3):
                ibmesh[:,:,ii] -= self.fluid_domain_LLC[ii]
        
        self.ibmesh = ibmesh



    def read_IB2d_vertex_data(self, filename, res_factor=0.501):
        '''Reads in 2D vertex data from a .vertex file (IB2d). Assumes that any 
        vertices closer than res_factor (default is half + a bit for numerical 
        stability) times the Eulerian mesh resolution are connected linearly. 
        Thus, the flow data must be imported first!
        '''

        path = Path(filename)
        if not path.is_file(): 
            raise FileNotFoundError("File {} not found!".format(filename))
        assert self.flow_points is not None, "Must import flow data first!"
        dists = np.concatenate([self.flow_points[ii][1:]-self.flow_points[ii][0:-1]
                                for ii in range(2)])
        Eulerian_res = dists.min()

        vertices = dataio.read_IB2d_vertices(filename)
        print("Processing vertex file for point-wise connections within {}.".format(
            res_factor*Eulerian_res))
        dist_mat_test = distance.pdist(vertices)<=res_factor*Eulerian_res
        idx = np.array(list(combinations(range(vertices.shape[0]),2)))
        self.ibmesh = np.array([vertices[idx[dist_mat_test,0],:],
                                vertices[idx[dist_mat_test,1],:]])
        self.ibmesh = np.transpose(self.ibmesh,(1,0,2))
        print("Done! Visually check structure with environment.plot_envir().")
        # shift coordinates to match any shift that happened in flow data
        if self.fluid_domain_LLC is not None:
            for ii in range(2):
                self.ibmesh[:,:,ii] -= self.fluid_domain_LLC[ii]
        self.max_meshpt_dist = np.linalg.norm(self.ibmesh[:,0,:]-self.ibmesh[:,1,:],axis=1).max()



    def add_vertices_to_2D_ibmesh(self):
        '''Methods for auto-connecting mesh vertices into line segments may
        result in line segments that cross each other away from vertex points.
        This will cause undesirable behavior including mesh crossing. This
        method adds a vertex point at any such intersection to avoid such
        problems.'''

        if self.ibmesh is None:
            print("No ibmesh found!")
            return
        elif self.ibmesh.shape[1] > 2:
            print("This method does not work for 3D problems!")
            return

        new_ibmesh = [seg for seg in self.ibmesh]

        # we will be altering the mesh as we go, so loop until we have considered
        #   all segments once.
        n = 0
        print("Breaking up intersecting mesh segments...")
        # go until there are no longer at least two segments to consider
        while n+1 < len(new_ibmesh):
            seg = new_ibmesh[n]
            forward_meshes = np.array(new_ibmesh[n+1:])
            # Find all mesh elements that have points within max_meshpt_dist*2
            pt_bool = np.linalg.norm(
                forward_meshes.reshape((forward_meshes.shape[0]*forward_meshes.shape[1],
                                        forward_meshes.shape[2]))-seg[0,:],
                axis=1)<self.max_meshpt_dist*2
            pt_bool = pt_bool.reshape((forward_meshes.shape[0],forward_meshes.shape[1]))
            close_mesh = forward_meshes[np.any(pt_bool,axis=1)]
            intersections = planktos.swarm._seg_intersect_2D(seg[0,:], seg[1,:], 
                close_mesh[:,0,:], close_mesh[:,1,:], get_all=True)
            if intersections is None:
                # Nothing to do; increment counter and continue
                n += 1
                continue
            else:
                # Use s_I to order the intersections and then go down the line,
                #   breaking segments into new segments.
                intersections = sorted(intersections, key=lambda x: x[1])
                new_seg_pieces = []
                new_int_pieces = []
                for intersection in intersections:
                    if len(new_seg_pieces) == 0:
                        # first one has P0 as an endpoint
                        new_seg_pieces.append(
                            np.array([seg[0,:],intersection[0]]))
                    else:
                        # each other has the second point of the previous segment
                        #   as an endpoint
                        new_seg_pieces.append(
                            np.array([new_seg_pieces[-1][1,:],intersection[0]]))
                    # now break up the segment that intersected seg
                    new_int_pieces.append(
                        np.array([intersection[3],intersection[0]]))
                    new_int_pieces.append(
                        np.array([intersection[0],intersection[4]]))
                    # and delete the original intersecting segment from the list
                    for ii, elem in enumerate(new_ibmesh[n+1:]):
                        if np.all(elem == np.array([intersection[3],intersection[4]]))\
                            or np.all(elem == np.array([intersection[4],intersection[3]])):
                            new_ibmesh.pop(ii+n+1)
                            break
                # add on the last segment which ends at the other endpoint
                new_seg_pieces.append(
                    np.array([new_seg_pieces[-1][1,:],seg[1,:]]))
                # remove the mesh piece we just examined and replace with the
                #   broken up ones
                new_ibmesh.pop(n)
                new_ibmesh[n:n] = new_seg_pieces
                # add the sliced up intersecting elements to the end
                new_ibmesh += new_int_pieces
                # increment counter by the number of seg pieces we added
                n += len(new_seg_pieces)
        # Done.

        # Replace ibmesh with new_ibmesh
        self.ibmesh =  np.array(new_ibmesh)



    def read_vertex_data_to_convex_hull(self, filename):
        '''Reads in 2D or 3D vertex data from a vtk file or a vertex file and 
        applies ConvexHull triangulation to get a complete boundary. This uses 
        Qhull through Scipy under the hood http://www.qhull.org/.
        '''

        path = Path(filename)
        if not path.is_file(): 
            raise FileNotFoundError("File {} not found!".format(filename))

        if filename.strip()[-4:] == '.vtk':
            points, bounds = dataio.read_vtk_Unstructured_Grid_Points(filename)
        elif filename.strip()[-7:] == '.vertex':
            points = dataio.read_IB2d_vertices(filename)
        else:
            raise RuntimeError("File extension for {} not recognized.".format(filename))

        # get dimension
        DIM = points.shape[1]

        # shift to first quadrant

        hull = ConvexHull(points)
        if self.fluid_domain_LLC is not None:
            for ii in range(DIM):
                points[:,ii] -= self.fluid_domain_LLC[ii]
        self.ibmesh = points[hull.simplices]
        max_len = np.concatenate(tuple(
                  np.linalg.norm(self.ibmesh[:,ii,:]-self.ibmesh[:,(ii+1)%DIM,:], axis=1)
                  for ii  in range(DIM)
                  )).max()
        self.max_meshpt_dist = max_len



    def tile_flow(self, x=2, y=1):
        '''Tile fluid flow a number of times in the x and/or y directions.
        While obviously this works best if the fluid is periodic in the
        direction(s) being tiled, this will not be enforced. Instead, it will
        just be assumed that the domain edges are equivalent, and only the
        right/upper domain edge will be used in tiling.

        Parameters
        ----------
        x : int, default=2
            number of tiles in the x direction (counting the one already there)
        y : int, default=1
            number of tiles in the y direction (counting the one already there)
        '''

        DIM3 = len(self.L) == 3
        TIME_DEP = len(self.flow[0].shape) != len(self.L)

        if x is None:
            x = 1
        if y is None:
            y = 1
        if DIM3:
            tile_num = (x,y,1)
        else:
            tile_num = (x,y)

        if not TIME_DEP:
            # no time dependence
            flow_shape = self.flow[0].shape
            new_flow_shape = np.array(flow_shape)
            # get new dimensions
            for dim in range(len(flow_shape)):
                new_flow_shape[dim] += (flow_shape[dim]-1)*(tile_num[dim]-1)

            for n, flow in enumerate(self.flow):
                new_flow = np.zeros(new_flow_shape)
                # copy bottom-left corner
                new_flow[0,0,...] = flow[0,0,...]
                # tile first row/column
                if DIM3:
                    r_tile_num = (x,1)
                    c_tile_num = (y,1)
                else:
                    r_tile_num = x
                    c_tile_num = y
                new_flow[1:,0,...] = np.tile(flow[1:,0,...], r_tile_num)
                new_flow[0,1:,...] = np.tile(flow[0,1:,...], c_tile_num)
                # tile interior
                new_flow[1:,1:,...] = np.tile(flow[1:,1:,...], tile_num)
                self.flow[n] = new_flow
        else:
            # time dependent flow
            tile_num_time = [1]+list(tile_num) # prepend a 1; do not tile time
            flow_shape = self.flow[0].shape
            new_flow_shape = np.array(flow_shape)
            # get new dimensions
            for dim in range(1,len(flow_shape)):
                new_flow_shape[dim] += (flow_shape[dim]-1)*(tile_num_time[dim]-1)

            for n, flow in enumerate(self.flow):
                new_flow = np.zeros(new_flow_shape)
                # copy bottom-left corner
                new_flow[:,0,0,...] = flow[:,0,0,...]
                # tile first row/column
                if DIM3:
                    r_tile_num = (1,x,1)
                    c_tile_num = (1,y,1)
                else:
                    r_tile_num = (1,x)
                    c_tile_num = (1,y)
                new_flow[:,1:,0,...] = np.tile(flow[:,1:,0,...], r_tile_num)
                new_flow[:,0,1:,...] = np.tile(flow[:,0,1:,...], c_tile_num)
                # tile interior
                new_flow[:,1:,1:,...] = np.tile(flow[:,1:,1:,...], tile_num_time)
                self.flow[n] = new_flow
            
        # update environment dimensions and Eulerian meshes
        new_points = []
        self.orig_L = tuple(self.L[:2])
        for n in range(2):
            self.L[n] *= tile_num[n]
            new_points.append(np.concatenate([self.flow_points[n]]+
                [x*self.flow_points[n][-1]+self.flow_points[n][1:] for
                x in range(1,tile_num[n])]))
        if DIM3:
            new_points.append(self.flow_points[2])
        self.flow_points = tuple(new_points)
        self.tiling = (x,y)

        # tile Lagrangian meshes
        if self.ibmesh is not None:
            newmeshs = [self.ibmesh]
            for ii in range(self.tiling[0]):
                for jj in range(self.tiling[1]):
                    new_mesh = np.array(self.ibmesh)
                    new_mesh[:,:,0] += self.orig_L[0]*ii
                    new_mesh[:,:,1] += self.orig_L[1]*jj
                    newmeshs.append(new_mesh)
            self.ibmesh = np.concatenate(newmeshs)
        self.__reset_flow_deriv()



    def extend(self, x_minus=0, x_plus=0, y_minus=0, y_plus=0):
        '''Duplicate the boundary of the fluid flow a number of times in 
        the x (+ or -) and/or y (+ or -) directions, thus extending the domain
        with constant fluid velocity. Good for extending domains with resolved
        fluid flow before/after and on the sides of a structure.

        Parameters
        ----------
        x_minus : int
            number of times to duplicate bndry in the x- direction
        x_plus : int
            number of times to duplicate bndry in the x+ direction
        y_minus : int
            number of times to duplicate bndry in the y- direction
        y_plus : int
            number of times to duplicate bndry in the y+ direction
        '''

        DIM3 = len(self.L) == 3
        TIME_DEP = len(self.flow[0].shape) != len(self.L)

        assert x_minus>=0 and x_plus>=0 and y_minus>=0 and y_plus>=0,\
            "arguments must be nonnegative"

        if not TIME_DEP:
            res_x = self.L[0]/(self.flow[0].shape[0]-1)
            res_y = self.L[1]/(self.flow[0].shape[1]-1)
            for dim in range(len(self.L)):
                # first, extend in x direction
                self.flow[dim] = np.concatenate(tuple(
                    np.array([self.flow[dim][0,...]]) for ii in range(x_minus)
                    ) + (self.flow[dim],) + tuple(
                    np.array([self.flow[dim][-1,...]]) for jj in range(x_plus)
                    ), axis=0)
                # next, extend in y direction. This requires a shuffling
                #   (tranpose) of dimensions...
                if DIM3:
                    self.flow[dim] = np.concatenate(tuple(
                        np.array([self.flow[dim][:,0,:]]).transpose(1,0,2)
                        for ii in range(y_minus)
                        ) + (self.flow[dim],) + tuple(
                        np.array([self.flow[dim][:,-1,:]]).transpose(1,0,2)
                        for jj in range(y_plus)
                        ), axis=1)
                else:
                    self.flow[dim] = np.concatenate(tuple(
                        np.array([self.flow[dim][:,0]]).T
                        for ii in range(y_minus)
                        ) + (self.flow[dim],) + tuple(
                        np.array([self.flow[dim][:,-1]]).T
                        for jj in range(y_plus)
                        ), axis=1)

        else:
            res_x = self.L[0]/(self.flow[0].shape[1]-1)
            res_y = self.L[1]/(self.flow[0].shape[2]-1)
            for dim in range(len(self.L)):
                if DIM3:
                    # first, extend in x direction
                    self.flow[dim] = np.concatenate(tuple(
                        np.array([self.flow[dim][:,0,...]]).transpose(1,0,2,3) 
                        for ii in range(x_minus)
                        ) + (self.flow[dim],) + tuple(
                        np.array([self.flow[dim][:,-1,...]]).transpose(1,0,2,3) 
                        for jj in range(x_plus)
                        ), axis=1)
                    # next, extend in y direction
                    self.flow[dim] = np.concatenate(tuple(
                        np.array([self.flow[dim][:,:,0,:]]).transpose(1,2,0,3)
                        for ii in range(y_minus)
                        ) + (self.flow[dim],) + tuple(
                        np.array([self.flow[dim][:,:,-1,:]]).transpose(1,2,0,3)
                        for jj in range(y_plus)
                        ), axis=2)
                else:
                    # first, extend in x direction
                    self.flow[dim] = np.concatenate(tuple(
                        np.array([self.flow[dim][:,0,:]]).transpose(1,0,2) 
                        for ii in range(x_minus)
                        ) + (self.flow[dim],) + tuple(
                        np.array([self.flow[dim][:,-1,:]]).transpose(1,0,2) 
                        for jj in range(x_plus)
                        ), axis=1)
                    # next, extend in y direction
                    self.flow[dim] = np.concatenate(tuple(
                        np.array([self.flow[dim][:,:,0]]).tranpsose(1,2,0)
                        for ii in range(y_minus)
                        ) + (self.flow[dim],) + tuple(
                        np.array([self.flow[dim][:,:,-1]]).transpose(1,2,0)
                        for jj in range(y_plus)
                        ), axis=2)

        # update environment dimensions and meshes
        new_points = []
        self.orig_L = tuple(self.L[:2])
        self.L[0] += res_x*(x_minus+x_plus)
        self.L[1] += res_y*(y_minus+y_plus)
        if x_minus+x_plus > 0:
            new_points.append(np.concatenate([self.flow_points[0]]+
                [self.flow_points[0][-1]+res_x*np.arange(1,x_minus+x_plus+1)]))
        else:
            new_points.append(self.flow_points[0])
        if y_minus+y_plus > 0:
            new_points.append(np.concatenate([self.flow_points[1]]+
                [self.flow_points[1][-1]+res_y*np.arange(1,y_minus+y_plus+1)]))
        else:
            new_points.append(self.flow_points[1])
        if DIM3:
            new_points.append(self.flow_points[2])
        self.flow_points = tuple(new_points)
        self.__reset_flow_deriv()



    def add_swarm(self, swarm_size=100, **kwargs):
        ''' Adds a swarm into this environment.

        Parameters
        ----------
        swarm_size : swarm object or int (size of swarm), default=100
            If a swarm object is given, all following parameters will be ignored 
            (since the object is already initialized)
        init : string
            Method for initializing positions. See swarm class for options.
        seed : int
            Seed for random number generator
        kwargs
            keyword arguments to be set as swarm properties (see swarm class for 
            details)
        '''

        if isinstance(swarm_size, planktos.swarm):
            swarm_size._change_envir(self)
        else:
            return planktos.swarm(swarm_size, self, **kwargs)
            


    def move_swarms(self, dt=1.0, params=None):
        '''Move all swarms in the environment'''

        for s in self.swarms:
            s.move(dt, params, update_time=False)

        # update time
        self.time_history.append(self.time)
        self.time += dt
        print('time = {}'.format(np.round(self.time,11)))



    def set_boundary_conditions(self, x_bndry, y_bndry, z_bndry=None):
        '''Check and set boundary conditions. Set Z-dimension only if
        zdim is not None. Each boundary condition must be either a list or an
        iterable of length 2.
        '''

        supprted_conds = ['zero', 'noflux']
        default_conds_x = ('zero', 'zero')
        default_conds_y = ('zero', 'zero')
        default_conds_z = ('noflux', 'noflux')

        self.bndry = []

        if x_bndry is None:
            # default boundary conditions
            self.bndry.append(default_conds_x)
        elif isinstance(x_bndry, str):
            if x_bndry not in supprted_conds:
                self.bndry = [default_conds_x, default_conds_y, default_conds_z]
                raise NameError("X boundary condition {} not implemented.".format(x_bndry))
            self.bndry.append([x_bndry, x_bndry])
        else:
            try:
                iter(x_bndry)
            except TypeError:
                print("x_bndry must be either an iterable or a string.")
                self.bndry = [default_conds_x, default_conds_y, default_conds_z]
                raise
            else:
                if x_bndry[0] not in supprted_conds or x_bndry[1] not in supprted_conds:
                    self.bndry = [default_conds_x, default_conds_y, default_conds_z]
                    raise NameError("x boundary condition {} not implemented.".format(x_bndry))
                else:
                    self.bndry.append(x_bndry)

        if y_bndry is None:
            # default boundary conditions
            self.bndry.append(default_conds_y)
        elif isinstance(y_bndry, str):
            if y_bndry not in supprted_conds:
                self.bndry += [default_conds_y, default_conds_z]
                raise NameError("Y boundary condition {} not implemented.".format(y_bndry))
            self.bndry.append([y_bndry, y_bndry])
        else:
            try:
                iter(y_bndry)
            except TypeError:
                print("y_bndry must be either an iterable or a string.")
                self.bndry += [default_conds_y, default_conds_z]
                raise
            else:
                if y_bndry[0] not in supprted_conds or y_bndry[1] not in supprted_conds:
                    self.bndry += [default_conds_y, default_conds_z]
                    raise NameError("y boundary condition {} not implemented.".format(y_bndry))
                else:
                    self.bndry.append(y_bndry)

        if z_bndry is None:
            # default boundary conditions
            self.bndry.append(default_conds_z)
        elif isinstance(z_bndry, str):
            if z_bndry not in supprted_conds:
                self.bndry.append(default_conds_z)
                raise NameError("Z boundary condition {} not implemented.".format(z_bndry))
            self.bndry.append([z_bndry, z_bndry])
        else:
            try:
                iter(z_bndry)
            except TypeError:
                self.bndry.append(default_conds_z)
                print("z_bndry must be either an iterable or a string.")
                raise
            else:
                if z_bndry[0] not in supprted_conds or z_bndry[1] not in supprted_conds:
                    self.bndry.append(default_conds_z)
                    raise NameError("z boundary condition {} not implemented.".format(z_bndry))
                else:
                    self.bndry.append(z_bndry)



    def interpolate_temporal_flow(self, t_indx=None, time=None):
        '''Interpolate flow in time using a cubic spline. Defaults to 
        interpolating at the current time, given by self.time.

        Parameters
        ----------
        t_indx : int
            Interpolate at a time referred to by self.envir.time_history[t_indx]
        time : float
            Interpolate at a specific time

        Returns
        -------
            interpolated flow field as a list of ndarrays
        '''

        # If PPoly CubicSplines do not exist, create them.
        if self.t_interp is None:
            self._create_temporal_interpolations()

        if t_indx is None and time is None:
            time = self.time
        elif t_indx is not None:
            time = self.time_history[t_indx]

        # Enforce constant extrapolation
        if time <= self.flow_times[0]:
            return [f[0, ...] for f in self.flow]
        elif time >= self.flow_times[-1]:
            return [f[-1, ...] for f in self.flow]
        else:
            # interpolate
            return [f(time) for f in self.t_interp]



    def _create_temporal_interpolations(self):
        '''Create PPoly CubicSplines to interpolate the fluid velocity in time.'''
        self.t_interp = []
        self.dt_interp = []
        for flow in self.flow:
            # Defaults to axis=0 along which data is varying, which is t axis
            # Defaults to not-a-knot boundary condition, resulting in first
            #   and second segments at curve ends being the same polynomial
            # Defaults to extrapolating out-of-bounds points based on first
            #   and last intervals. This will be overriden by this method
            #   to use constant extrapolation instead.
            self.t_interp.append(interpolate.CubicSpline(self.flow_times, flow))
            self.dt_interp.append(self.t_interp[-1].derivative())



    def interpolate_flow(self, positions, flow=None, time=None, method='linear'):
        '''Spatially interpolate the fluid velocity field (or another flow field) 
        at the supplied positions. If flow is None and self.flow is time-varying,
        the flow field will be interpolated in time first, using the current 
        environmental time, or a different time if provided.

        Parameters
        ----------
        positions : array
            NxD locations at which to interpolate the flow field, where D is the 
            dimension of the system.
        flow : list of arrays, optional
            if None, the environmental flow field. interpolated in time if 
            necessary.
        time : float, optional
            if None, the present time. Otherwise, the flow field will be
            interpolated to the time given.
        method : string, default='linear'
            spatial interpolation method to be passed to 
            scipy.interpolate.interpn. Anything but splinef2d is supported.

        '''

        if flow is None:
            if len(self.flow[0].shape) == len(self.L):
                # non time-varying flow
                flow = self.flow
            else:
                flow = self.interpolate_temporal_flow(time=time)
        
        if method == 'splinef2d':
            raise RuntimeError('Extrapolation is not supported in splinef2d.'+
                               ' This is needed for RK4 solvers, and so is not'+
                               ' a supported method in interpolate_flow.')

        x_vel = interpolate.interpn(self.flow_points, flow[0],
                                    positions, method=method, 
                                    bounds_error=False, fill_value=None)
        y_vel = interpolate.interpn(self.flow_points, flow[1],
                                    positions, method=method, 
                                    bounds_error=False, fill_value=None)
        if len(flow) == 3:
            z_vel = interpolate.interpn(self.flow_points, flow[2],
                                        positions, method=method, 
                                        bounds_error=False, fill_value=None)
            return np.array([x_vel, y_vel, z_vel]).T
        else:
            return np.array([x_vel, y_vel]).T



    def get_mean_fluid_speed(self):
        '''Return the mean fluid speed at the current time, temporally
        interpolating the flow field if necessary.'''

        DIM3 = (len(self.L) == 3)

        if (not DIM3 and len(self.flow[0].shape) == 2) or \
            (DIM3 and len(self.flow[0].shape) == 3):
            # temporally constant flow
            flow_now = self.flow
        else:
            # temporal flow. interpolate in time, and then in space.
            flow_now = self.interpolate_temporal_flow()

        if DIM3:
            fluid_speed = np.sqrt(flow_now[0]**2+flow_now[1]**2+flow_now[2]**2)
        else:
            fluid_speed = np.sqrt(flow_now[0]**2+flow_now[1]**2)

        return np.mean(fluid_speed)



    def calculate_mag_gradient(self):
        '''Calculate and store the gradient of the magnitude of the fluid velocity 
        at the current time, along with the time at which it was calculated. 
        Gradient is calculated via second order accurate central differences 
        (using numpy) with second order accuracy at the boundaries and saved in 
        case it is needed again.'''

        TIME_DEP = len(self.flow[0].shape) != len(self.L)
        if not TIME_DEP:
            flow_grad = np.gradient(np.sqrt(
                            np.sum(np.array(self.flow)**2, axis=0)
                            ), *self.flow_points, edge_order=2)
        else:
            # first, interpolate flow in time. Then calculate gradient.
            flow_grad = np.gradient(
                            np.sqrt(np.sum(
                            np.array(self.interpolate_temporal_flow())**2,
                            axis=0)), *self.flow_points, edge_order=2)
        # save the newly calculuate gradient
        self.grad = flow_grad
        self.grad_time = self.time



    def calculate_FTLE(self, grid_dim=None, testdir=None, t0=0, T=0.1, dt=0.001, 
                       ode_gen=None, props=None, t_bound=None, swrm=None, 
                       params=None):
        '''Calculate the FTLE field at the given time(s) t0 with integration 
        length T on a discrete grid with given dimensions. The calculation will 
        be conducted with respect to the fluid velocity field loaded in this 
        environment and either tracer particle movement (default), an ode specifying
        deterministic equations of motion, or other arbitrary particle movement 
        as specified by a swarm object's get_positions method and updated in 
        discrete time intervals of length dt.

        All FTLE calculations will be done using a swarm object. This means that:
        
        1) The boundary conditions specified by this environment will be respected.
        2) Immersed boundaries (if any are loaded into this environment) will be 
           treated as impassible to all particles and movement vectors crossing these 
           boundaries will be projected onto them.

        If passing in a set of ode or finding the FTLE field for tracer particles, 
        an RK45 solver will be used. Otherwise, integration will be via the 
        swarm object's get_positions method.

        Parameters
        ----------
        grid_dim : tuple of int 
            size of the grid in each dimension (x, y, [z]). Defaults to the 
            fluid grid.
        testdir : str
            grid points can heuristically be removed from the interior of 
            immersed structures. To accomplish this, a line will be drawn from 
            each point to a domain boundary. If the number of intersections
            is odd, the point is considered interior and masked. See grid_init 
            for details - this argument sets the direction that the line 
            will be drawn in (e.g. 'x1' for positive x-direction, 'y0' for 
            negative y-direction). If None, do not perform this check and use 
            all gridpoints.
        t0 : float, optional
            start time for calculating FTLE. If None, default 
            behavior is to set t0=0.
            TODO: Interable to calculate at many times. Default then becomes 
            t0=0 for time invariant flows and calculate FTLE at all times 
            the flow field was specified at (self.flow_times) 
            for time varying flows?
        T : float, default=0.1
            integration time. Default is 1, but longer is better (up to a point).
        dt : float, default=0.001
            if solving ode or tracer particles, this is the time step for 
            checking boundary conditions. If passing in a swarm object, 
            this argument represents the length of the Euler time steps.
        ode_gen : function handle, optional
            functional handle for an ode generator that takes
            in a swarm object and returns an ode function handle with
            call signature ODEs(t,x), where t is the current time (float) 
            and x is a 2*NxD array with the first N rows giving v=dxdt and 
            the second N rows giving dvdt. D is the spatial dimension of 
            the problem. See the ODE generator functions in motion.py for 
            examples of format. 
            The ODEs will be solved using RK45 with a newly created swarm 
            specified on a grid throughout the domain.
        props : dict, optional 
            dictionary of properties for the swarm that will be created to solve 
            the odes. Effectively, this passes parameter values into the ode 
            generator.
        t_bound : float, optional
            if solving ode or tracer particles, this is the bound on
            the RK45 integration step size. Defaults to dt/100.
        swarm : swarm object, optional 
            swarm object with user-defined movement rules as 
            specified by the get_positions method. This allows for arbitrary 
            FTLE calculations through subclassing and overriding this method. 
            Steps of length dt will be taken until the integration length T 
            is reached. The swarm object itself will not be altered; a shallow 
            copy will be created for the purpose of calculating the FTLE on 
            a grid.
        params : dict, optional 
            params to be passed to supplied swarm object's get_positions method.
            
        If both ode and swarm arguments are None, the default is to calculate the 
        FTLE based on massless tracer particles.

        Returns
        -------
        swarm object
            used to calculuate the FTLE
        list
            list of dt integration steps
        ndarray
            array the same size as the point grid giving the last time
            in the integration before each point exited the domain
        '''

        ###########################################################
        ######              Setup swarm object               ######
        ###########################################################
        if grid_dim is None:
            grid_dim = tuple(len(pts) for pts in self.flow_points)

        if len(grid_dim) == 3:
            print("Warning: FTLE has not been well tested for 3D cases!")

        if swrm is None:
            s = planktos.swarm(envir=self, shared_props=props, init='grid', 
                      grid_dim=grid_dim, testdir=testdir)
            # NOTE: swarm has been appended to this environment!
        else:
            # Get a soft copy of the swarm passed in
            s = copy.copy(swrm)
            # Add swarm to environment and re-initialize swarm positions
            self.add_swarm(s)
            s.positions = s.grid_init(*grid_dim, testdir=testdir)
            s.pos_history = []
            if self.flow is not None:
                s.velocities = ma.array(s.get_fluid_drift(), mask=s.positions.mask.copy())
            else:
                s.velocities = ma.array(np.zeros((s.positions.shape[0], len(self.L))), 
                                        mask=s.positions.mask.copy()) 
            s.accelerations = ma.array(np.zeros((s.positions.shape[0], len(self.L))),
                                        mask=s.positions.mask.copy())

        # get an array to record the corresponding last time for these positions
        last_time = ma.masked_array(np.ones(s.positions.shape[0])*t0, mask=s.positions[:,0].mask.copy())
        last_time.harden_mask()

        ###########################################################
        ######              Solve for positions              ######
        ###########################################################

        ###### OPTION A: Solve ODEs if no swarm object was passed in ######

        prnt_str = "Solving for positions from time {} to time {}:".format(t0,T)
        # NOTE: the scipy.integrate solvers convert masked arrays into ndarrays, 
        #   removing the mask entirely. We want to integrate only over the non-masked
        #   components for efficiency.
        if swrm is None:
            ### SETUP SOLVER ###
            if ode_gen is None:
                ode_fun = motion.tracer_particles(s, incl_dvdt=False)
                print("Finding {}D FTLE based on tracer particles.".format(len(grid_dim)))
            else:
                ode_fun = ode_gen(s)
                print("Finding {}D FTLE based on supplied ODE generator.".format(len(grid_dim)))
            print(prnt_str)

            # keep a list of all times solved for 
            #   (time history normally stored in environment class)
            current_time = t0
            time_list = [] 

            ### SOLVE ###
            while current_time < T:
                new_time = min(current_time + dt,T)
                ### TODO: REDO THIS SOLVER!!!!!!!!
                if ode_gen is None:
                    y = s.positions[~s.positions[:,0].mask,:]
                else:
                    y = np.concatenate((s.positions[~s.positions[:,0].mask,:], 
                                        s.velocities[~s.velocities[:,0].mask,:]))
                try:
                    # solve
                    y_new = motion.RK45(ode_fun, current_time, y, new_time, h_start=t_bound)
                except Exception as err:
                    print('RK45 solver returned an error at time {} with step_size {}.'.format(
                          current_time, dt))
                    raise

                # Put current position in the history (maybe only do this if something exits??)
                s.pos_history.append(s.positions.copy())
                # pull solution into swarm object's position/velocity attributes
                if ode_gen is None:
                    s.positions[~s.positions[:,0].mask,:] = y_new
                else:
                    N = round(y_new.shape[0]/2)
                    s.positions[~s.positions[:,0].mask,:] = y_new[:N,:]
                    s.velocities[~s.velocities[:,0].mask,:] = y_new[N:,:]
                # apply boundary conditions
                old_mask = s.positions.mask.copy()
                s.apply_boundary_conditions()
                # copy time to non-masked locations
                last_time[~s.positions[:,0].mask] = new_time
                
                # check if there were any boundary exits.
                #   if so, save this state. Also, always keep the first state
                #   with the grid information.
                if np.any(old_mask != s.positions.mask) or current_time == t0:
                    # if anybody left, record the previous time in the history
                    #   as the last moment before disappearance.
                    time_list.append(current_time)
                else:
                    # if nobody left the domain, get rid of the state from the 
                    #   position history to save space
                    s.pos_history.pop()

                # if all agents have left the domain, quit early
                if np.all(s.positions.mask):
                    print('FTLE solver quit early at time {} after all agents left the domain.'.format(current_time))
                    break

                # pass forward new variables
                current_time = new_time
                if current_time == T:
                    time_list.append(current_time)
                print('t={}'.format(current_time))

            # DONE SOLVING

        ###### OPTION B: Run get_positions on supplied swarm object ######

        else:
            print("Finding {}D FTLE based on supplied swarm object.".format(len(grid_dim)))
            print(prnt_str)
            # save this environment's time history
            envir_time = self.time
            envir_time_history = list(self.time_history)
            # now track this swarm's time
            self.time = t0
            self.time_history = []

            while self.time < T:
                # Put current position in the history
                s.pos_history.append(s.positions.copy())
                # Update positions
                s.positions[:,:] = s.get_positions(dt, params)
                # Update velocity and acceleration
                velocity = (s.positions - s.pos_history[-1])/dt
                s.accelerations[:,:] = (velocity - s.velocities)/dt
                s.velocities[:,:] = velocity
                # Apply boundary conditions.
                s.apply_boundary_conditions()
                # Update time
                self.time_history.append(self.time)
                self.time += dt
                # copy time to non-masked locations
                last_time[~s.positions[:,0].mask] = self.time

                # if all agents have left the domain, quit early
                if np.all(s.positions.mask):
                    print('FTLE solver quit early at time {} after all agents left the domain.'.format(self.time))
                    break

            # DONE SOLVING

            # record and reset environment time
            time_list = list(self.time_history)
            time_list.append(self.time)
            self.time = envir_time
            self.time_history = envir_time_history

        ###########################################################
        ######         Calculate FTLE at each point          ######
        ###########################################################

        # a list of times solved for is given by time_list
        # all positions are recorded in s.pos_history with s.positions for last time
        # last times before leaving the domain given by last_time
        print('Calculating FTLE field...')

        ### COLLECT FACTS ABOUT GRID GEOMETRY ###

        dx = self.L[0]/(grid_dim[0]-1)
        dy = self.L[1]/(grid_dim[1]-1)
        if len(self.L) > 2:
            dz = self.L[2]/(grid_dim[2]-1)
            DIM = 3
        else:
            DIM = 2
        
        ### MASK ALL POINTS THAT EXITED IMMEDIATELY ###

        last_time[last_time==t0] = ma.masked
        # reshape for sanity's sake.
        last_time = np.reshape(last_time,grid_dim)

        ### INITIALIZE SOLUTION STRUCTURES ###

        FTLE_largest = ma.masked_array(np.zeros_like(last_time), mask=last_time.mask.copy())
        FTLE_largest.harden_mask()
        FTLE_largest.set_fill_value(0)
        FTLE_smallest = ma.masked_array(np.zeros_like(last_time), mask=last_time.mask.copy())
        FTLE_smallest.harden_mask()
        FTLE_smallest.set_fill_value(0)

        ### LOOP OVER ALL GRID POINTS ###

        grid_loc_iter = np.ndindex(last_time.shape)
        for grid_loc in grid_loc_iter:

            ### DEBUG ###
            # flat_loc = np.ravel_multi_index((grid_loc[0],grid_loc[1]),grid_dim)
            # start_pos = s.pos_history[0][flat_loc,:]
            # if 0.96 < start_pos[0] < 0.98 and 0.15 < start_pos[1] < 0.18:
            #     import pdb; pdb.set_trace()
            # if the central point is masked, skip this calculation.
            #  (inside a structure or non-repairable edge point)
            if last_time.mask[grid_loc]:
                continue

            ### LAYOUT STENCIL ###
            if DIM == 2:
                diff_list = np.array([[-1,0],[1,0],[0,-1],[0,1]], dtype=int)
            else:
                diff_list = np.array([[-1,0,0],[1,0,0],[0,-1,0],[0,1,0],[0,0,-1],[0,0,1]], dtype=int)

            # first, deal with edge of domain cases
            for dim, loc in enumerate(grid_loc):
                    if loc == 0:
                        diff_list[dim*2,:] *= 0
                    elif loc == grid_dim[dim]-1:
                        diff_list[dim*2+1,:] *= 0
            
            # check for masked neighbors
            neigh_list = np.array(grid_loc, dtype=int) + diff_list
            cont = False # if non-repairable, make true and continue to next pt
            for n in range(0,diff_list.shape[0],2):
                mask_list = last_time.mask[tuple(neigh_list[n:n+2].T)]
                # if both points are masked, mask this point and skip
                if np.all(mask_list):
                    FTLE_largest[grid_loc] = ma.masked
                    FTLE_smallest[grid_loc] = ma.masked
                    cont = True
                    break
                # if only one point is masked, switch difference calculation
                #   unless the central point is already being used, in which case skip
                if np.any(mask_list):
                    if np.any(diff_list[n:n+2].sum(axis=1) == 0):
                        FTLE_largest[grid_loc] = ma.masked
                        FTLE_smallest[grid_loc] = ma.masked
                        cont = True
                        break
                    else:
                        diff_list[n:n+2][mask_list] *= 0
            if cont:
                continue
            # reform neigh_list
            neigh_list = np.array(grid_loc, dtype=int) + diff_list

            ### GET TIME AND POSITION INFO ###

            # find the time before the first neighbor (or current loc) exited
            t_calc = last_time[tuple(neigh_list.T)].min()
            t_idx = time_list.index(t_calc)

            # get relevant position list
            if t_idx < len(s.pos_history):
                pos = s.pos_history[t_idx]
            else:
                pos = s.positions

            # get stencil spacing and flattened indices
            x_mult = abs((neigh_list[1,:]-neigh_list[0,:]).sum())
            y_mult = abs((neigh_list[3,:]-neigh_list[2,:]).sum())
            if DIM==2:
                flat_neigh = np.ravel_multi_index((neigh_list[:,0],neigh_list[:,1]),grid_dim)
            else:
                flat_neigh = np.ravel_multi_index((neigh_list[:,0],neigh_list[:,1],neigh_list[:,2]),grid_dim)
                z_mult = abs((neigh_list[5,:]-neigh_list[4,:]).sum())

            ### CENTRAL DIFFERENCE GRADIENT ###

            dXdx = (pos[flat_neigh[1],0]-pos[flat_neigh[0],0])/(x_mult*dx)
            dXdy = (pos[flat_neigh[3],0]-pos[flat_neigh[2],0])/(y_mult*dy)
            dYdx = (pos[flat_neigh[1],1]-pos[flat_neigh[0],1])/(x_mult*dx)
            dYdy = (pos[flat_neigh[3],1]-pos[flat_neigh[2],1])/(y_mult*dy)

            if DIM == 3:
                # calculate 3D central difference gradient
                dXdz = (pos[flat_neigh[5],0]-pos[flat_neigh[4],0])/(z_mult*dz)
                dYdz = (pos[flat_neigh[5],1]-pos[flat_neigh[4],1])/(z_mult*dz)
                dZdx = (pos[flat_neigh[1],2]-pos[flat_neigh[0],2])/(x_mult*dx)
                dZdy = (pos[flat_neigh[3],2]-pos[flat_neigh[2],2])/(y_mult*dy)
                dZdz = (pos[flat_neigh[5],2]-pos[flat_neigh[4],2])/(z_mult*dz)

                phi = np.array([[dXdx, dXdy, dXdz],
                                [dYdx, dYdy, dYdz],
                                [dZdx, dZdy, dZdz]])
            else:
                # form up 2D central difference gradient
                phi = np.array([[dXdx, dXdy],
                                [dYdx, dYdy]])

            ### CALCULATE FTLE ###

            w,_ = np.linalg.eigh(phi.T@phi)
            if w[-1] <= 0:
                FTLE_largest[grid_loc] = ma.masked
            else:
                FTLE_largest[grid_loc] = log(sqrt(w[-1]))/T
            if w[0] <= 0:
                FTLE_smallest[grid_loc] = ma.masked
            else:
                FTLE_smallest[grid_loc] = log(sqrt(w[0]))/T

        ###### Save and cleanup ######
        self.FTLE_largest = FTLE_largest
        self.FTLE_smallest = FTLE_smallest
        self.FTLE_loc = s.pos_history[0]
        self.FTLE_t0 = t0
        self.FTLE_T = T
        self.FTLE_grid_dim = grid_dim

        ###### Print stats ######
        print("Out of {} total points, {} exited the domain during integration.".format(
              last_time.size, np.sum(last_time<T)))

        return self.swarms.pop(), time_list, last_time



    def get_2D_vorticity(self, t_indx=None, time=None, t_n=None):
        '''Calculuate the vorticity of the fluid velocity field at a given time.

        Parameters
        ----------
        t_indx : int
            integer time index into self.envir.time_history[t_indx]
        time : float
            time
        t_n : int
            integer time index into self.flow_times[t_n]

        If all time arguments are None but the flow is time-varying, the vorticity
        at the current time will be returned. If more than one time argument is
        specified, only the first will be used.

        Returns
        -------
        vorticity as an ndarray

        '''
        assert len(self.L) == 2, "Fluid velocity field must be 2D!"
        if (t_indx is not None or time is not None or t_n is not None) and self.flow_times is None:
            warnings.warn("Warning: flow is time invarient but time arg passed into get_2D_vorticity.",
                          RuntimeWarning)

        if len(self.flow[0].shape) > len(self.L):
            grid_dim = self.flow[0].shape[1:]
            grid_loc_iter = np.ndindex(grid_dim)
            TIMEVAR = True
        else:
            grid_dim = self.flow[0].shape
            grid_loc_iter = np.ndindex(grid_dim)
            TIMEVAR = False

        if TIMEVAR:
            if t_indx is not None or time is not None:
                flow = self.interpolate_temporal_flow(t_indx=t_indx, time=time)
                v_x = flow[0]
                v_y = flow[1]
            elif t_n is not None:
                v_x = self.flow[0][t_n]
                v_y = self.flow[1][t_n]
            else:
                flow = self.interpolate_temporal_flow()
                v_x = flow[0]
                v_y = flow[1]
        else:
            v_x = self.flow[0]
            v_y = self.flow[1]

        dx = self.L[0]/(grid_dim[0]-1)
        dy = self.L[1]/(grid_dim[1]-1)

        vort = np.zeros_like(v_x)

        ### LOOP OVER ALL GRID POINTS ###
        for grid_loc in grid_loc_iter:
            diff_list = np.array([[-1,0],[1,0],[0,-1],[0,1]], dtype=int)
            # first, deal with edge of domain cases
            for dim, loc in enumerate(grid_loc):
                if loc == 0:
                    diff_list[dim*2,:] *= 0
                elif loc == grid_dim[dim]-1:
                    diff_list[dim*2+1,:] *= 0
            neigh_list = np.array(grid_loc, dtype=int) + diff_list
            # get stencil spacing
            x_mult = abs((neigh_list[1,:]-neigh_list[0,:]).sum())
            y_mult = abs((neigh_list[3,:]-neigh_list[2,:]).sum())
            # central differencing
            dvydx = (v_y[tuple(neigh_list[1,:])]-v_y[tuple(neigh_list[0,:])])/(x_mult*dx)
            dvxdy = (v_x[tuple(neigh_list[3,:])]-v_x[tuple(neigh_list[2,:])])/(y_mult*dy)
            # vorticity
            vort[grid_loc] = dvydx - dvxdy

        return vort



    def save_2D_vorticity(self, path, name, time_history=True, flow_times=False):
        '''Save the vorticity of a 2D fluid velocity field as one or more vtk 
        files (one for each time point).

        Parameters
        ----------
        path : string
            location to save file(s)
        name : string
            prefix name for file(s)
        time_history : bool
            if True, save vorticity data for each time step in the simulation 
            history. Only for time-varying fluid.
        flow_times : bool
            if True, save vorticity data for each time at which the fluid 
            velocity data is explicitly specified.
        '''

        if time_history:
            for cyc, time in enumerate(self.time_history):
                vort = self.get_2D_vorticity(t_indx=cyc)
                dataio.write_vtk_2D_uniform_grid_scalars(path, name, vort, self.L, cyc, time)
            cycle = len(self.time_history)
        else:
            cycle = None
        if flow_times:
            if time_history:
                out_name = 'omega'
            else:
                out_name = name
            for cyc, time in enumerate(self.flow_times):
                vort = self.get_2D_vorticity(t_n=cyc)
                dataio.write_vtk_2D_uniform_grid_scalars(path, out_name, vort, self.L, cyc, time)
        if time_history or not flow_times:
            vort = self.get_2D_vorticity(time=self.time)
            dataio.write_vtk_2D_uniform_grid_scalars(path, name, vort, self.L, cycle, self.time)



    def save_fluid(self, path, name, time_history=True, flow_times=False):
        '''Save the fluid velocity field as one or more vtk files (one for each 
        time point).

        Parameters
        ----------
        path : str
            directory in which to store the files. if it does not exist, it will 
            be created
        name : str
            prefix to put on filenames
        time_history : bool
            if True, save for each time step in the simulation history, 
            interpolating as needed. Only for time-varying fluid.
        flow_times : bool
            if True, save at each time for which the fluid velocity data is 
            explicitly specified.
        '''

        if time_history:
            for cyc, time in enumerate(self.time_history):
                flow = self.interpolate_temporal_flow(t_indx=cyc)
                dataio.write_vtk_uniform_grid_vectors(path, name, flow, self.L, cyc, time)
            cycle = len(self.time_history)
        else:
            cycle = None
        if flow_times:
            if time_history:
                out_name = 'U'
            else:
                out_name = name
            for cyc, time in enumerate(self.flow_times):
                flow = self.interpolate_temporal_flow(time=time)
                dataio.write_vtk_uniform_grid_vectors(path, out_name, flow, self.L, cyc, time)
        if time_history or not flow_times:
            flow = self.interpolate_temporal_flow(time=self.time)
            dataio.write_vtk_uniform_grid_vectors(path, name, flow, self.L, cycle, self.time)



    @property
    def Re(self):
        '''Return the Reynolds number at the current time. Must have set 
        self.U, self.char_L and self.nu'''

        return self.U*self.char_L/self.nu



    def dudt(self, t_indx=None, time=None):
        '''Return the derivative of the fluid velocity with respect to time.
        Defaults to interpolating at the current time, given by self.time.

        Parameters
        ----------
        t_indx : int, optional
            Interpolate at a time referred to by self.envir.time_history[t_indx]
        time : float, optional
            Interpolate at a specific time. default is current time.

        Returns
        -------
        interpolated flow field as a list of ndarrays
        '''

        DIM3 = (len(self.L) == 3)

        if t_indx is None and time is None:
            time = self.time
        elif t_indx is not None:
            time = self.time_history[t_indx]

        if (not DIM3 and len(self.flow[0].shape) == 2) or \
            (DIM3 and len(self.flow[0].shape) == 3):
            # temporally constant flow
            return [np.zeros_like(f) for f in self.flow]
        else:
            # temporal flow.
            # If PPoly CubicSplines do not exist, create them.
            if self.t_interp is None:
                self._create_temporal_interpolations()
            return [dfdt(time) for dfdt in self.dt_interp]



    def reset(self, rm_swarms=False):
        '''Resets environment to time=0. Swarm history will be lost, and all
        swarms will maintain their last position and velocities. 
        If rm_swarms=True, remove all swarms.'''

        self.time = 0.0
        self.time_history = []
        if rm_swarms:
            self.swarms = []
        else:
            for sw in self.swarms:
                sw.pos_history = []



    def __reset_flow_variables(self, incl_rho_mu_U=False):
        '''To be used when the fluid flow changes. Resets all the helper
        parameters.'''

        self.h_p = None
        self.tiling = None
        self.orig_L = None
        self.plot_structs = []
        self.plot_structs_args = []
        self.__reset_flow_deriv()
        if incl_rho_mu_U:
            self.mu = None
            self.rho = None
            self.U = None



    def __reset_flow_deriv(self):
        '''Reset properties that are derived from the flow velocity itself.'''

        self.grad = None
        self.grad_time = None
        self.t_interp = None
        self.dt_interp = None



    def _plot_setup(self, fig, nohist=False):
        ''' Setup figures for plotting '''

        ########## 2D plot ##########
        if len(self.L) == 2:
            if nohist:
                ax = plt.axes(xlim=(0, self.L[0]), ylim=(0, self.L[1]))
            else:
                # chop up the axes to include histograms
                left, width = 0.1, 0.65
                bottom, height = 0.1, 0.65
                bottom_h = left_h = left + width + 0.02

                rect_scatter = [left, bottom, width, height]
                rect_histx = [left, bottom_h, width, 0.2]
                rect_histy = [left_h, bottom, 0.2, height]

                ax = plt.axes(rect_scatter, xlim=(0, self.L[0]), 
                            ylim=(0, self.L[1]))
                axHistx = plt.axes(rect_histx)
                axHisty = plt.axes(rect_histy)

                # no labels on histogram next to scatter plot
                nullfmt = NullFormatter()
                axHistx.xaxis.set_major_formatter(nullfmt)
                axHisty.yaxis.set_major_formatter(nullfmt)

                # set histogram limits/ticks
                axHistx.set_xlim(ax.get_xlim())
                axHisty.set_ylim(ax.get_ylim())
                int_ticks = MaxNLocator(nbins='auto', integer=True)
                pruned_ticks = MaxNLocator(prune='lower', nbins='auto',
                                        integer=True, min_n_ticks=3)
                axHistx.yaxis.set_major_locator(int_ticks)
                axHisty.xaxis.set_major_locator(pruned_ticks)

                # at this point we have a good looking image, but the aspect ratio
                #   is wrong. Adjust to make it right:
                old_ax_position = np.array(ax.get_position().get_points())
                ax.set_aspect('equal') # this should only shrink the plot?
                ax_position = ax.get_position().get_points()
                if ax_position[0,0] != old_ax_position[0,0] or\
                    ax_position[1,0] != old_ax_position[1,0]:
                    # x extents have moved
                    old_xhist_pos = axHistx.get_position().get_points()
                    # specify new position in terms of [left, bottom, width, height]
                    bottom = old_xhist_pos[0,1]
                    height = old_xhist_pos[1,1] - old_xhist_pos[0,1]
                    left = ax_position[0,0]
                    width = ax_position[1,0] - ax_position[0,0]
                    axHistx.set_position([left, bottom, width, height])
                elif ax_position[0,1] != old_ax_position[0,1] or\
                    ax_position[1,1] != old_ax_position[1,1]:
                    # y extents have moved
                    old_yhist_pos = axHisty.get_position().get_points()
                    # specify new position in terms of [left, bottom, width, height]
                    left = old_yhist_pos[0,0]
                    width = old_yhist_pos[1,0] - old_yhist_pos[0,0]
                    bottom = ax_position[0,1]
                    height = ax_position[1,1] - ax_position[0,1]
                    axHisty.set_position([left, bottom, width, height])


            # add a grassy porous layer background (if porous layer present)
            if self.h_p is not None:
                grass = np.random.rand(80)*self.L[0]
                for g in grass:
                    ax.axvline(x=g, ymax=self.h_p/self.L[1], color='.5')

            # plot any ghost structures
            for plot_func, args in zip(self.plot_structs, 
                                       self.plot_structs_args):
                plot_func(ax, *args)

            # plot ibmesh
            if self.ibmesh is not None:
                line_segments = LineCollection(self.ibmesh)
                line_segments.set_color('k')
                ax.add_collection(line_segments)

            # include tick labels for endpoints
            xticks = ax.get_xticks()
            yticks = ax.get_yticks()
            if xticks[-1] > self.L[0]:
                xticks[-1] = np.around(self.L[0], 3)
                ax.set_xticks(xticks)
            if yticks[-1] > self.L[1]:
                yticks[-1] = np.around(self.L[1], 3)
                ax.set_yticks(yticks)

            if nohist:
                return ax
            else:
                return ax, axHistx, axHisty


        ########## 3D plot ##########
        else:
            if nohist:
                ax = mplot3d.Axes3D(fig)
            else:
                # chop up axes for a tight layout with histograms
                left_s, width_s = 0.025, 0.45
                bottom_s, height_s = 0.05, 0.9
                bottom_z, bottom_y, bottom_x = 0.05, 0.375, 0.7
                height_h, left_h, width_h = 0.25, 0.575, 0.4

                rect_scatter = [left_s, bottom_s, width_s, height_s]
                rect_histx = [left_h, bottom_x, width_h, height_h]
                rect_histy = [left_h, bottom_y, width_h, height_h]
                rect_histz = [left_h, bottom_z, width_h, height_h]

                # create scatter plot
                ax = mplot3d.Axes3D(fig, rect=rect_scatter) #fig.add_subplot(121, projection='3d')
                ax.set_title('Organism positions')
                # No real solution to 3D aspect ratio...
                #ax.set_aspect('equal','box')

                # histograms
                int_ticks = MaxNLocator(nbins='auto', integer=True)
                axHistx = plt.axes(rect_histx)
                axHistx.set_xlim((0, self.L[0]))
                axHistx.yaxis.set_major_locator(int_ticks)
                axHistx.set_ylabel('X    ', rotation=0)
                axHisty = plt.axes(rect_histy)
                axHisty.set_xlim((0, self.L[1]))
                axHisty.yaxis.set_major_locator(int_ticks)
                axHisty.set_ylabel('Y    ', rotation=0)
                axHistz = plt.axes(rect_histz)
                axHistz.set_xlim((0, self.L[2]))
                axHistz.yaxis.set_major_locator(int_ticks)
                axHistz.set_ylabel('Z    ', rotation=0)

            # 3D plot labels and limits
            ax.set_xlim((0, self.L[0]))
            ax.set_ylim((0, self.L[1]))
            ax.set_zlim((0, self.L[2]))
            ax.set_xlabel('X')
            ax.set_ylabel('Y')
            ax.set_zlabel('Z')

            # add a grassy porous layer background (if porous layer present)
            if self.h_p is not None:
                grass = np.random.rand(120,2)
                grass[:,0] *= self.L[0]
                grass[:,1] *= self.L[1]
                for g in grass:
                    ax.plot([g[0],g[0]], [g[1],g[1]], [0,self.h_p],
                            'k-', alpha=0.5)

            # plot any structures
            for plot_func, args in zip(self.plot_structs, 
                                       self.plot_structs_args):
                plot_func(ax, *args)

            # plot ibmesh
            if self.ibmesh is not None:
                structures = mplot3d.art3d.Poly3DCollection(self.ibmesh)
                structures.set_color('g')
                structures.set_alpha(0.3)
                ax.add_collection3d(structures)

            # include tick labels for endpoints
            xticks = ax.get_xticks()
            yticks = ax.get_yticks()
            zticks = ax.get_zticks()
            if xticks[-1] > self.L[0]:
                xticks[-1] = np.around(self.L[0], 3)
                ax.set_xticks(xticks)
            if yticks[-1] > self.L[1]:
                yticks[-1] = np.around(self.L[1], 3)
                ax.set_yticks(yticks)
            if zticks[-1] > self.L[2]:
                zticks[-1] = np.around(self.L[2], 3)
                ax.set_zticks(zticks)

            if nohist:
                return ax
            else:
                return ax, axHistx, axHisty, axHistz



    def plot_envir(self, figsize=None):
        '''Plot the environment without the flow, e.g. to verify ibmesh
        formed correctly, dimensions are correct, etc.'''

        if figsize is None:
            if len(self.L) == 2:
                aspectratio = self.L[0]/self.L[1]
                if aspectratio > 1:
                    x_length = np.min((6*aspectratio,12))
                    y_length = 6
                elif aspectratio < 1:
                    x_length = 6
                    y_length = np.min((6/aspectratio,8))
                else:
                    x_length = 6
                    y_length = 6
                # with no histogram plots, can adjust other length in edge cases
                if x_length == 12:
                    y_length = 12/aspectratio
                elif y_length == 8:
                    x_length = 8*aspectratio
                fig = plt.figure(figsize=(x_length,y_length))
            else:
                fig = plt.figure()
        else:
            fig = plt.figure(figsize=figsize)
        ax = self._plot_setup(fig, nohist=True)
        plt.show()



    def plot_flow(self, t=None, downsamp=5, interval=500, figsize=None, **kwargs):
        '''Plot the velocity field of the fluid at a given time t or at all
        times if t is None. If t is not in self.flow_times, the nearest time
        will be shown without interpolation.

        For densely sampled velocity fields, specify an int for downsamp to plot
        every nth vector in each direction.

        For time dependent velocity fields, interval is the delay between plotting
        of each time's flow data, in milliseconds. Defaults to 500.
        
        Extra keyword arguments will be passed to pyplot's quiver.

        2D arrow lengths are scaled based on the maximum of all the data over 
        all times.
        '''

        # Locate the flow field that will need plotting, or None if not
        #   time-dependent or we are going to plot all of them.
        if t is not None and self.flow_times is not None:
            loc = np.searchsorted(self.flow_times, t)
            if loc == len(self.flow_times):
                loc = -1
            elif t < self.flow_times[loc]:
                if (self.flow_times[loc]-t) > (t-self.flow_times[loc-1]):
                    loc -= 1
        else:
            loc = None

        if downsamp is None:
            M = 1
        else:
            assert isinstance(downsamp, int), "downsamp must be int or None"
            assert downsamp>0, "downsamp must be a positive int (min 1)"
            M = downsamp

        def animate(n, quiver, kwargs):
            time_text.set_text('time = {:.2f}'.format(self.flow_times[n]))
            if len(self.L) == 2:
                quiver.set_UVC(self.flow[0][n][::M,::M].T,
                               self.flow[1][n][::M,::M].T)
            else:
                quiver = ax.quiver(x,y,z,self.flow[0][n][::M,::M,::M],
                                         self.flow[1][n][::M,::M,::M],
                                         self.flow[2][n][::M,::M,::M], **kwargs)
                fig.canvas.draw()
            return [quiver, time_text]

        if figsize is None:
            if len(self.L) == 2:
                aspectratio = self.L[0]/self.L[1]
                if aspectratio > 1:
                    x_length = np.min((6*aspectratio,12))
                    y_length = 6
                elif aspectratio < 1:
                    x_length = 6
                    y_length = np.min((6/aspectratio,8))
                else:
                    x_length = 6
                    y_length = 6
                # with no histogram plots, can adjust other length in edge cases
                if x_length == 12:
                    y_length = 12/aspectratio
                elif y_length == 8:
                    x_length = 8*aspectratio
                fig = plt.figure(figsize=(x_length,y_length))
            else:
                fig = plt.figure()
        else:
            fig = plt.figure(figsize=figsize)
        ax = self._plot_setup(fig, nohist=True)

        ########## 2D Plot #########
        if len(self.L) == 2:
            # get worse case max velocity vector for scaling
            max_u = self.flow[0].max(); max_v = self.flow[1].max()
            max_mag = np.linalg.norm(np.array([max_u,max_v]))
            if len(self.L) == len(self.flow[0].shape) or t is not None:
                # Single-time plot.
                if loc is None:
                    ax.quiver(self.flow_points[0][::M], self.flow_points[1][::M],
                              self.flow[0][::M,::M].T, self.flow[1][::M,::M].T, 
                              scale=None, **kwargs)
                else:
                    ax.quiver(self.flow_points[0][::M], self.flow_points[1][::M],
                              self.flow[0][loc][::M,::M].T,
                              self.flow[1][loc][::M,::M].T, 
                              scale=None, **kwargs)
            else:
                # Animation plot
                # create quiver object
                quiver = ax.quiver(self.flow_points[0][::M], self.flow_points[1][::M], 
                                   self.flow[0][0][::M,::M].T,
                                   self.flow[1][0][::M,::M].T, 
                                   scale=None, **kwargs)
                # textual info
                time_text = ax.text(0.02, 0.95, '', transform=ax.transAxes,
                                    fontsize=12)
        ########## 3D Plot #########        
        else:
            x, y, z = np.meshgrid(self.flow_points[0][::M], self.flow_points[1][::M], 
                                  self.flow_points[2][::M], indexing='ij')
            if len(self.L) == len(self.flow[0].shape) or t is not None:
                # Single-time plot.
                if loc is None:
                    ax.quiver(x,y,z,self.flow[0][::M,::M,::M],
                                    self.flow[1][::M,::M,::M],
                                    self.flow[2][::M,::M,::M], **kwargs)
                else:
                    ax.quiver(x,y,z,self.flow[0][loc][::M,::M,::M],
                                    self.flow[1][loc][::M,::M,::M],
                                    self.flow[2][loc][::M,::M,::M], **kwargs)
            else:
                # Animation plot
                quiver = ax.quiver(x,y,z,self.flow[0][0][::M,::M,::M],
                                         self.flow[1][0][::M,::M,::M],
                                         self.flow[2][0][::M,::M,::M], **kwargs)
                # textual info
                time_text = ax.text2D(0.02, 1, 'time = {:.2f}'.format(
                                  self.flow_times[0]),
                                  transform=ax.transAxes, animated=True,
                                  verticalalignment='top', fontsize=12)

        if len(self.L) < len(self.flow[0].shape) and t is None:
            frames = range(len(self.flow_times))
            anim = animation.FuncAnimation(fig, animate, frames=frames,
                                        fargs=(quiver,kwargs),
                                        interval=interval, repeat=False,
                                        blit=True, save_count=len(frames))

        plt.show()



    def plot_2D_vort(self, t=None, clip=None, interval=500, figsize=None):
        '''Plot the vorticity of a 2D fluid at the given time t or at all
        times if t is None. This method will calculate the vorticity on the fly.

        Clip will limit the extents of the color scale.

        For time dependent velocity fields, interval is the delay between plotting
        of each time's flow data, in milliseconds. Defaults to 500.
        '''

        # Locate the flow field that will need plotting, or None if not
        #   time-dependent or we are going to plot all of them.
        assert len(self.L) == 2, "Flow field must be 2D!"

        def animate(n, pc, time_text):
            vort = self.get_2D_vorticity(t_n=n)
            time_text.set_text('time = {:.3f}'.format(self.flow_times[n]))
            pc.set_array(vort.T)
            pc.changed()
            pc.autoscale()
            cbar.update_normal(pc)
            fig.canvas.draw()
            return [pc, time_text]

        if figsize is None:
            aspectratio = self.L[0]/self.L[1]
            if aspectratio > 1:
                x_length = np.min((6*aspectratio,12))
                y_length = 6
            elif aspectratio < 1:
                x_length = 6
                y_length = np.min((6/aspectratio,8))
            else:
                x_length = 6
                y_length = 6
            # with no histogram plots, can adjust other length in edge cases
            if x_length == 12:
                y_length = 12/aspectratio
            elif y_length == 8:
                x_length = 8*aspectratio + 0.75 # leave room for colorbar
            fig = plt.figure(figsize=(x_length,y_length))
        else:
            fig = plt.figure(figsize=figsize)
        ax = self._plot_setup(fig, nohist=True)
        ax.set_aspect('equal')

        if clip is not None:
            norm = colors.Normalize(-abs(clip),abs(clip),clip=True)
        else:
            norm = None

        if len(self.L) == len(self.flow[0].shape):
            # Single-time plot from single-time flow
            vort = self.get_2D_vorticity()
            pc = ax.pcolormesh(self.flow_points[0], self.flow_points[1],
                          vort.T, shading='gouraud', cmap='RdBu', norm=norm)
            axbbox = ax.get_position().get_points()
            cbaxes = fig.add_axes([axbbox[1,0]+0.01, axbbox[0,1], 0.02, axbbox[1,1]-axbbox[0,1]])
            fig.colorbar(pc, cax=cbaxes)
        elif t is not None:
            vort = self.get_2D_vorticity(time=t)
            pc = ax.pcolormesh(self.flow_points[0], self.flow_points[1],
                          vort.T, shading='gouraud', cmap='RdBu', norm=norm)
            ax.text(0.02, 0.95, 'time = {:.3f}'.format(t), transform=ax.transAxes, fontsize=12)
            axbbox = ax.get_position().get_points()
            cbaxes = fig.add_axes([axbbox[1,0]+0.01, axbbox[0,1], 0.02, axbbox[1,1]-axbbox[0,1]])
            fig.colorbar(pc, cax=cbaxes)
        else:
            # Animation plot
            # create pcolormesh object
            # vort = self.get_2D_vorticity(t_n=0)
            pc = ax.pcolormesh([self.flow_points[0]], self.flow_points[1], 
                           np.zeros(self.flow[0].shape[1:]).T, shading='gouraud',
                           cmap='RdBu', norm=norm)
            axbbox = ax.get_position().get_points()
            cbaxes = fig.add_axes([axbbox[1,0]+0.01, axbbox[0,1], 0.02, axbbox[1,1]-axbbox[0,1]])
            cbar = fig.colorbar(pc, cax=cbaxes)
            # textual info
            time_text = ax.text(0.02, 0.95, '', transform=ax.transAxes,
                                fontsize=12)
            frames = range(len(self.flow_times))
            anim = animation.FuncAnimation(fig, animate, frames=frames,
                                        fargs=(pc,time_text),
                                        interval=interval, repeat=False,
                                        blit=False, save_count=len(frames))
        plt.show()



    def plot_2D_FTLE(self, smallest=False, clip_l=None, clip_h=None, figsize=None):
        '''Plot the FTLE field as generated by the calculate_FTLE method. The field 
        will be hard to visualize in 3D, so only 2D is implemented here. For 3D 
        visualization, output the field as a vtk and visualize using VisIt, ParaView, 
        etc.

        TODO: Show a video of 2D slices as a plot of 3D FTLE

        Parameters
        ----------
        smallest : bool, default=False
            If true, plot the negative, smallest, forward-time FTLE as 
            a way of identifying attracting Lagrangian Coherent Structures (see 
            Haller and Sapsis 2011). Otherwise, plot the largest, forward-time 
            FTLE as a way of identifying ridges (separatrix) of LCSs.
        clip_l : float, optional
            lower clip value (below this value, mask points)
        clip_h : float, optional
            upper clip value (above this value, mask points)
        figsize : tuple, optional
            matplotlib figsize
        '''

        if self.FTLE_loc is None:
            print("Error: must generate FTLE field first! Use the calculate_FTLE method of this class.")
            return
        if len(self.L) > 2:
            print("This method is only valid for 2D environments.")
            return

        if figsize is None:
            aspectratio = self.L[0]/self.L[1]
            if aspectratio > 1:
                x_length = np.min((6*aspectratio,12))
                y_length = 6
            elif aspectratio < 1:
                x_length = 6
                y_length = np.min((6/aspectratio,8))
            else:
                x_length = 6
                y_length = 6
            # with no histogram plots, can adjust other length in edge cases
            if x_length == 12:
                y_length = 12/aspectratio
            elif y_length == 8:
                x_length = 8*aspectratio  + 0.75 # leave room for colorbar
            fig = plt.figure(figsize=(x_length,y_length))
        else:
            fig = plt.figure(figsize=figsize)
        ax = self._plot_setup(fig, nohist=True)
        ax.set_aspect('equal')
        if smallest:
            FTLE = -self.FTLE_smallest
        else:
            FTLE = self.FTLE_largest
        if clip_l is not None:
            FTLE = ma.masked_where(FTLE < clip_l, FTLE)
        if clip_h is not None:
            FTLE = ma.masked_where(FTLE > clip_h, FTLE)
        # if clip_l is not None or clip_h is not None:
        #     norm = colors.Normalize(clip_l,clip_h,clip=True)
        # else:
        #     norm = None
        grid_x = np.reshape(self.FTLE_loc[:,0].data, self.FTLE_grid_dim)
        grid_y = np.reshape(self.FTLE_loc[:,1].data, self.FTLE_grid_dim)
        pcm = ax.pcolormesh(grid_x, grid_y, FTLE, shading='gouraud', 
                            cmap='plasma')
        if smallest:
            plt.title('Negative smallest fwrd-time FTLE field, $t_0$={}, $\Delta t$={}.'.format(
                    self.FTLE_t0, self.FTLE_T))
        else:
            plt.title('Largest fwrd-time FTLE field, $t_0$={}, $\Delta t$={}.'.format(
                    self.FTLE_t0, self.FTLE_T))
        axbbox = ax.get_position().get_points()
        cbaxes = fig.add_axes([axbbox[1,0]+0.01, axbbox[0,1], 0.02, axbbox[1,1]-axbbox[0,1]])
        plt.colorbar(pcm, cax=cbaxes)
        plt.show()
<|MERGE_RESOLUTION|>--- conflicted
+++ resolved
@@ -759,13 +759,8 @@
         If one of u_star, U_h, or beta is given as a list-like object, the flow 
         will vary in time.
 
-<<<<<<< HEAD
-        Arguments
-        ---------
-=======
         Parameters
         ----------
->>>>>>> bfdf46fa
         h : float
             height of canopy (m)
         a : float
